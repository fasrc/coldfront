# syntax=docker/dockerfile:experimental
FROM python:3.6

RUN apt-get update \
    && apt-get install -y --no-install-recommends \
    && apt-get install -y redis redis-server \
    && apt-get install -y libsasl2-dev libldap2-dev libssl-dev \
    && rm -rf /var/lib/apt/lists/*
RUN mkdir ~/.ssh && echo "Host git*\n\tStrictHostKeyChecking no\n" >> ~/.ssh/config

WORKDIR /usr/src/app
COPY requirements.txt ./

ARG IPYTHON_STARTUP=/root/.ipython/profile_default/startup
RUN mkdir -p ${IPYTHON_STARTUP}
COPY etc/ipython_init.py ${IPYTHON_STARTUP}

ARG IFXURLS_COMMIT=549af42dbe83d07b12dd37055a5ec6368d4b649
ARG NANITES_CLIENT_COMMIT=1e67ce787e27c9c0e32a4c97a4967c297d30b7cf
ARG IFXUSER_COMMIT=4fbf3ee574edf1c2599a059cbd7f05d37cd69c3f
ARG IFXMAIL_CLIENT_COMMIT=cc1a9f9cc6cdb951828b6b912bc830c0172785f1
ARG FIINE_CLIENT_COMMIT=bcf7243d03b09eff5898d1c01360d95c694e5fe8
ARG IFXVALIDCODE_COMMIT=4dd332c5a8e13d904a90da014094406a81b617e6
ARG IFXBILLING_COMMIT=54f94bc679f0a7760acfe5754f6d79f189b7500a

RUN --mount=type=ssh pip install --upgrade pip && \
    pip install 'Django>2.2,<3' && \
    pip install django-author==1.0.2 && \
    pip install git+ssh://git@github.com/harvardinformatics/ifxurls.git@${IFXURLS_COMMIT} && \
    pip install git+ssh://git@github.com/harvardinformatics/nanites.client.git@${NANITES_CLIENT_COMMIT} && \
    pip install git+ssh://git@github.com/harvardinformatics/ifxuser.git@${IFXUSER_COMMIT} && \
    pip install git+ssh://git@github.com/harvardinformatics/ifxmail.client.git@${IFXMAIL_CLIENT_COMMIT} && \
    pip install git+ssh://git@gitlab-int.rc.fas.harvard.edu/informatics/fiine.client.git@${FIINE_CLIENT_COMMIT} && \
    pip install git+ssh://git@gitlab-int.rc.fas.harvard.edu/informatics/ifxvalidcode.git@${IFXVALIDCODE_COMMIT} && \
    pip install git+ssh://git@gitlab-int.rc.fas.harvard.edu/informatics/ifxbilling.git@${IFXBILLING_COMMIT} && \
    pip install ldap3 django_auth_ldap && \
    pip install -r requirements.txt

COPY . .

RUN pip install django-redis reportlab==3.6.6
RUN pip install django-debug-toolbar

EXPOSE 80
EXPOSE 25

<<<<<<< HEAD
CMD ["/bin/bash", "./container_startup.sh"]
# CMD ["python", "manage.py", "runserver", "0.0.0.0:80", "--insecure"]
=======
CMD ["python", "manage.py", "runserver", "0.0.0.0:80", "--insecure"]
RUN ./manage.py qcluster &
>>>>>>> 41ebc33d
<|MERGE_RESOLUTION|>--- conflicted
+++ resolved
@@ -44,10 +44,5 @@
 EXPOSE 80
 EXPOSE 25
 
-<<<<<<< HEAD
 CMD ["/bin/bash", "./container_startup.sh"]
-# CMD ["python", "manage.py", "runserver", "0.0.0.0:80", "--insecure"]
-=======
-CMD ["python", "manage.py", "runserver", "0.0.0.0:80", "--insecure"]
-RUN ./manage.py qcluster &
->>>>>>> 41ebc33d
+# CMD ["python", "manage.py", "runserver", "0.0.0.0:80", "--insecure"]
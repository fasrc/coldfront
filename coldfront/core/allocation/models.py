--- conflicted
+++ resolved
@@ -363,18 +363,10 @@
         For attributes with attribute type of 'Attribute Expanded Text' we
         look for an attribute with same name suffixed with '_attriblist' (this
         should be either an AllocationAttribute of the Allocation associated
-<<<<<<< HEAD
         with this attribute or a ResourceAttribute of a Resource of the
         Allocation associated with this AllocationAttribute).
         If the attriblist attribute is found, we use it to generate a dictionary
         to use to expand the attribute value and the expanded value is returned.
-=======
-        with this attribute  or a ResourceAttribute of a Resource of the
-        Allocation associated with this AllocationAttribute).
-        If the attriblist attribute is found, we use
-        it to generate a dictionary to use to expand the attribute value,
-        and the expanded value is returned.
->>>>>>> e581edee
         If extra_allocations is given, it should be a list of Allocations and
         the attriblist can reference attributes for allocations in the
         extra_allocations list (as well as in the Allocation associated with

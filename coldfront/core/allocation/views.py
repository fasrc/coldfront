--- conflicted
+++ resolved
@@ -58,12 +58,7 @@
                                                allocation_change_approved,)
 from coldfront.core.allocation.utils import (generate_guauge_data_from_usage,
                                              get_user_resources)
-<<<<<<< HEAD
 from coldfront.core.project.models import (Project, ProjectUser, ProjectPermission,
-=======
-from coldfront.core.project.models import (Project,
-                                           ProjectPermission,
->>>>>>> f9fd4d64
                                            ProjectUserStatusChoice)
 from coldfront.core.resource.models import Resource
 from coldfront.core.utils.common import get_domain_url, import_from_settings
@@ -171,11 +166,7 @@
         pk = self.kwargs.get('pk')
         allocation_obj = get_object_or_404(Allocation, pk=pk)
         allocation_users = allocation_obj.allocationuser_set.exclude(
-<<<<<<< HEAD
             usage_bytes__isnull=True).exclude(usage_bytes=0).order_by('user__username')
-=======
-            usage_bytes__isnull=True).exclude(usage_bytes=0)
->>>>>>> f9fd4d64
 
         # set visible usage attributes
         alloc_attr_set = allocation_obj.get_attribute_set(self.request.user)
@@ -208,13 +199,6 @@
         allocation_quota_bytes, allocation_usage_bytes = return_allocation_bytes_values(
                         attributes_with_usage, allocation_obj.allocationuser_set.all())
 
-<<<<<<< HEAD
-=======
-        allocation_usage_tb = float(allocation_quota_tb.allocationattributeusage.value)
-
-
-        allocation_quota_bytes, allocation_usage_bytes = return_allocation_bytes_values(attributes_with_usage, allocation_obj.allocationuser_set.all())
->>>>>>> f9fd4d64
         context['allocation_quota_bytes'] = allocation_quota_bytes
         context['allocation_usage_bytes'] = allocation_usage_bytes
         context['allocation_quota_tb'] = 0 if not allocation_quota_bytes else allocation_quota_bytes/1099511627776
@@ -829,11 +813,7 @@
 
 class AllocationAttributeCreateView(LoginRequiredMixin, UserPassesTestMixin, CreateView):
     model = AllocationAttribute
-<<<<<<< HEAD
     form_class = AllocationAttributeCreateForm
-=======
-    fields = '__all__'
->>>>>>> f9fd4d64
     template_name = 'allocation/allocation_allocationattribute_create.html'
 
     def test_func(self):

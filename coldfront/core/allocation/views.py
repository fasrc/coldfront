import datetime
import logging
from datetime import date

from dateutil.relativedelta import relativedelta
from django import forms
from django.conf import settings
from django.contrib import messages
from django.contrib.auth.mixins import LoginRequiredMixin, UserPassesTestMixin
from django.contrib.auth import get_user_model
from django.contrib.auth.models import User
from django.core.exceptions import ValidationError
from django.core.paginator import EmptyPage, PageNotAnInteger, Paginator
from django.db import IntegrityError
from django.db.models import Q
from django.db.models.query import QuerySet
from django.forms import formset_factory
from django.http import HttpResponseRedirect, JsonResponse
from django.shortcuts import get_object_or_404, render
from django.template.loader import render_to_string
from django.urls import reverse, reverse_lazy
from django.utils.html import format_html, mark_safe
from django.views import View
from django.views.generic import DetailView, ListView, TemplateView
from django.views.generic.edit import CreateView, FormView, UpdateView

from coldfront.core.allocation.forms import (AllocationAddUserForm,
                                             AllocationAttributeDeleteForm,
                                             AllocationForm,
                                             AllocationInvoiceNoteDeleteForm,
                                             AllocationInvoiceUpdateForm,
                                             AllocationRemoveUserForm,
                                             AllocationReviewUserForm,
                                             AllocationSearchForm,
                                             AllocationUpdateForm)
from coldfront.core.allocation.models import (Allocation,
                                              AllocationAttribute,
                                              AllocationAttributeType,
                                              AllocationStatusChoice,
                                              AllocationUser,
                                              AllocationUserNote,
                                              AllocationUserStatusChoice)
from coldfront.core.allocation.signals import (allocation_activate_user,
                                               allocation_remove_user)
from coldfront.core.allocation.utils import (generate_guauge_data_from_usage,
                                             get_user_resources)
from coldfront.core.project.models import (Project, ProjectUser,
                                           ProjectUserStatusChoice)
from coldfront.core.resource.models import Resource
from coldfront.core.utils.common import get_domain_url, import_from_settings
from coldfront.core.utils.mail import send_email_template


from django.shortcuts import render
from io import BytesIO
from django.http import HttpResponse
from django.template.loader import get_template
from django.views import View
from xhtml2pdf import pisa



ALLOCATION_ENABLE_ALLOCATION_RENEWAL = import_from_settings(
    'ALLOCATION_ENABLE_ALLOCATION_RENEWAL', True)
ALLOCATION_DEFAULT_ALLOCATION_LENGTH = import_from_settings(
    'ALLOCATION_DEFAULT_ALLOCATION_LENGTH', 365)

EMAIL_ENABLED = import_from_settings('EMAIL_ENABLED', False)
if EMAIL_ENABLED:
    EMAIL_SENDER = import_from_settings('EMAIL_SENDER')
    EMAIL_TICKET_SYSTEM_ADDRESS = import_from_settings(
        'EMAIL_TICKET_SYSTEM_ADDRESS')
    EMAIL_OPT_OUT_INSTRUCTION_URL = import_from_settings(
        'EMAIL_OPT_OUT_INSTRUCTION_URL')
    EMAIL_SIGNATURE = import_from_settings('EMAIL_SIGNATURE')
    EMAIL_CENTER_NAME = import_from_settings('CENTER_NAME')

PROJECT_ENABLE_PROJECT_REVIEW = import_from_settings(
    'PROJECT_ENABLE_PROJECT_REVIEW', False)
INVOICE_ENABLED = import_from_settings('INVOICE_ENABLED', False)
if INVOICE_ENABLED:
    INVOICE_DEFAULT_STATUS = import_from_settings(
        'INVOICE_DEFAULT_STATUS', 'Pending Payment')

ALLOCATION_ACCOUNT_ENABLED = import_from_settings(
    'ALLOCATION_ACCOUNT_ENABLED', False)
ALLOCATION_ACCOUNT_MAPPING = import_from_settings(
    'ALLOCATION_ACCOUNT_MAPPING', {})


logger = logging.getLogger(__name__)


class AllocationDetailView(LoginRequiredMixin, UserPassesTestMixin, TemplateView):
    model = Allocation
    template_name = 'allocation/allocation_detail.html'
    context_object_name = 'allocation'

    def test_func(self):
        """ UserPassesTestMixin Tests"""
        if self.request.user.is_superuser:
            return True

        if self.request.user.has_perm('allocation.can_view_all_allocations'):
            return True

        pk = self.kwargs.get('pk')
        allocation_obj = get_object_or_404(Allocation, pk=pk)

        user_can_access_project = allocation_obj.project.projectuser_set.filter(
            user=self.request.user, status__name__in=['Active', 'New', ]).exists()

        user_can_access_allocation = allocation_obj.allocationuser_set.filter(
            user=self.request.user, status__name__in=['Active', ]).exists()

        if user_can_access_project and user_can_access_allocation:
            return True

        return False

    def get_context_data(self, **kwargs):
        context = super().get_context_data(**kwargs)
        pk = self.kwargs.get('pk')
        allocation_obj = get_object_or_404(Allocation, pk=pk)
        allocation_users = allocation_obj.allocationuser_set.exclude(
            status__name__in=['Removed']).exclude(usage_bytes__isnull=True).order_by('user__username')

        # set visible usage attributes
        if self.request.user.is_superuser:
            alloc_attr_set = allocation_obj.allocationattribute_set.\
                            all().order_by('allocation_attribute_type__name')
        else:
            alloc_attr_set = allocation_obj.allocationattribute_set.\
                            filter(allocation_attribute_type__is_private=False)

        attributes_with_usage = [a for a in alloc_attr_set if hasattr(a, 'allocationattributeusage')]
        attributes = [a for a in alloc_attr_set]

        guage_data = []
        invalid_attributes = []
        for attribute in attributes_with_usage:
            try:
                guage_data.append(generate_guauge_data_from_usage(attribute.allocation_attribute_type.name,
                                                                  float(attribute.value), float(attribute.allocationattributeusage.value)))
            except ValueError:
                logger.error("Allocation attribute '%s' is not an int but has a usage",
                             attribute.allocation_attribute_type.name)
                invalid_attributes.append(attribute)

        for a in invalid_attributes:
            attributes_with_usage.remove(a)

        if self.request.user.is_superuser:
            context['is_allowed_to_update_project'] = True
        elif allocation_obj.project.projectuser_set.filter(user=self.request.user).exists():
            project_user = allocation_obj.project.projectuser_set.get(
                user=self.request.user)
            if project_user.role.name == 'Manager':
                context['is_allowed_to_update_project'] = True
            else:
                context['is_allowed_to_update_project'] = False
        else:
            context['is_allowed_to_update_project'] = False

<<<<<<< HEAD
=======
        bytes_in_tb = 1099511627776
        allocation_quota_tb = next((a for a in attributes_with_usage if a.allocation_attribute_type.name == "Storage Quota (TB)"
        ), "None")
        allocation_usage_tb = float(allocation_quota_tb.allocationattributeusage.value)
>>>>>>> 49707705

        # usage_bytes_list written the way it should work
        usage_bytes_list = [u.usage_bytes for u in allocation_users]
        user_usage_sum = sum(usage_bytes_list)

<<<<<<< HEAD
        allocation_quota_bytes = next((a for a in attributes_with_usage if \
                a.allocation_attribute_type.name == "Quota_in_bytes"), "None")
        if allocation_quota_bytes != "None":
            allocation_usage_bytes = float(allocation_quota_bytes.allocationattributeusage.value)
            context['allocation_quota_bytes'] = allocation_quota_bytes
            context['allocation_usage_bytes'] = allocation_usage_bytes
        else:
            bytes_in_tb = 1099511627776
            allocation_quota_tb = next((a for a in attributes_with_usage if \
                a.allocation_attribute_type.name == "Storage Quota (TB)"), "None")
            allocation_usage_tb = float(allocation_quota_tb.allocationattributeusage.value)
            allocation_quota_in_tb = float(allocation_quota_tb.value)
            #context['allocation_quota_tb'] = allocation_quota_in_tb
            #context['allocation_usage_tb'] = allocation_usage_tb if allocation_usage_tb != 0 \
            #            else user_usage_sum/bytes_in_tba
            context['allocation_quota_bytes'] = float(allocation_quota_in_tb)*bytes_in_tb
            context['allocation_usage_bytes'] = allocation_usage_tb*bytes_in_tb if \
                        allocation_usage_tb != 0 else user_usage_sum
=======
        allocation_quota_in_tb = float(allocation_quota_tb.value)
        #context['allocation_quota_tb'] = allocation_quota_in_tb
        #context['allocation_usage_tb'] = allocation_usage_tb if allocation_usage_tb != 0 \
        #            else user_usage_sum/bytes_in_tb

        context['allocation_quota_bytes'] = float(allocation_quota_in_tb)*bytes_in_tb
        context['allocation_usage_bytes'] = allocation_usage_tb*bytes_in_tb if allocation_usage_tb != 0 \
                    else user_usage_sum
>>>>>>> 49707705

        context['guage_data'] = guage_data
        context['attributes_with_usage'] = attributes_with_usage
        context['attributes'] = attributes

        # set price
        tier = allocation_obj.get_resources_as_string.split("/")[1]
        price_dict = {"tier0":4.16, "tier1":20.80, "tier2": 100/12, "tier3":.41}
        context['price'] = price_dict[tier]

        # Can the user update the project?
        if self.request.user.is_superuser:
            context['is_allowed_to_update_project'] = True
        elif allocation_obj.project.projectuser_set.filter(user=self.request.user).exists():
            project_user = allocation_obj.project.projectuser_set.get(
                user=self.request.user)
            if project_user.role.name == 'Manager':
                context['is_allowed_to_update_project'] = True
            else:
                context['is_allowed_to_update_project'] = False
        else:
            context['is_allowed_to_update_project'] = False
        context['allocation_users'] = allocation_users

        if self.request.user.is_superuser:
            notes = allocation_obj.allocationusernote_set.all()
        else:
            notes = allocation_obj.allocationusernote_set.filter(
                is_private=False)

        context['notes'] = notes
        context['ALLOCATION_ENABLE_ALLOCATION_RENEWAL'] = ALLOCATION_ENABLE_ALLOCATION_RENEWAL
        return context

    def get(self, request, *args, **kwargs):
        pk = self.kwargs.get('pk')
        allocation_obj = get_object_or_404(Allocation, pk=pk)

        initial_data = {
            'status': allocation_obj.status,
            'end_date': allocation_obj.end_date,
            'start_date': allocation_obj.start_date,
            'description': allocation_obj.description
        }

        form = AllocationUpdateForm(initial=initial_data)

        context = self.get_context_data()
        context['form'] = form
        context['allocation'] = allocation_obj

        return render(request, self.template_name, context)

    def post(self, request, *args, **kwargs):
        pk = self.kwargs.get('pk')
        allocation_obj = get_object_or_404(Allocation, pk=pk)
        if not self.request.user.is_superuser:
            messages.success(
                request, 'You do not have permission to update the allocation')
            return HttpResponseRedirect(reverse('allocation-detail', kwargs={'pk': pk}))

        initial_data = {
            'status': allocation_obj.status,
            'end_date': allocation_obj.end_date,
            'start_date': allocation_obj.start_date,
            'description': allocation_obj.description
        }
        form = AllocationUpdateForm(request.POST, initial=initial_data)

        if form.is_valid():
            form_data = form.cleaned_data
            end_date = form_data.get('end_date')
            start_date = form_data.get('start_date')
            description = form_data.get('description')

            allocation_obj.description = description
            allocation_obj.save()

            if not start_date:
                start_date = datetime.datetime.now()
            if not end_date:
                end_date = datetime.datetime.now(
                ) + relativedelta(days=ALLOCATION_DEFAULT_ALLOCATION_LENGTH)

            allocation_obj.end_date = end_date

            old_status = allocation_obj.status.name
            new_status = form_data.get('status').name

            allocation_obj.status = form_data.get('status')
            allocation_obj.save()

            if EMAIL_ENABLED:
                resource_name = allocation_obj.get_parent_resource
                domain_url = get_domain_url(self.request)
                allocation_url = '{}{}'.format(domain_url, reverse(
                    'allocation-detail', kwargs={'pk': allocation_obj.pk}))

            if old_status != 'Active' and new_status == 'Active':
                allocation_obj.start_date = start_date
                allocation_obj.save()
                if EMAIL_ENABLED:
                    template_context = {
                        'center_name': EMAIL_CENTER_NAME,
                        'resource': resource_name,
                        'allocation_url': allocation_url,
                        'signature': EMAIL_SIGNATURE,
                        'opt_out_instruction_url': EMAIL_OPT_OUT_INSTRUCTION_URL
                    }

                    email_receiver_list = []

                    for allocation_user in allocation_obj.allocationuser_set.exclude(status__name__in=['Removed', 'Error']):
                        allocation_activate_user.send(
                            sender=self.__class__, allocation_user_pk=allocation_user.pk)
                        if allocation_user.allocation.project.projectuser_set.get(user=allocation_user.user).enable_notifications:
                            email_receiver_list.append(
                                allocation_user.user.email)

                    send_email_template(
                        'Allocation Activated',
                        'email/allocation_activated.txt',
                        template_context,
                        EMAIL_SENDER,
                        email_receiver_list
                    )

            elif old_status != 'Denied' and new_status == 'Denied':
                allocation_obj.start_date = None
                allocation_obj.end_date = None
                allocation_obj.save()
                if EMAIL_ENABLED:
                    template_context = {
                        'center_name': EMAIL_CENTER_NAME,
                        'resource': resource_name,
                        'allocation_url': allocation_url,
                        'signature': EMAIL_SIGNATURE,
                        'opt_out_instruction_url': EMAIL_OPT_OUT_INSTRUCTION_URL
                    }
                    email_receiver_list = []
                    for allocation_user in allocation_obj.allocationuser_set.exclude(status__name__in=['Removed', 'Error']):
                        allocation_remove_user.send(
                            sender=self.__class__, allocation_user_pk=allocation_user.pk)
                        if allocation_user.allocation.project.projectuser_set.get(user=allocation_user.user).enable_notifications:
                            email_receiver_list.append(
                                allocation_user.user.email)
                    send_email_template(
                        'Allocation Denied',
                        'email/allocation_denied.txt',
                        template_context,
                        EMAIL_SENDER,
                        email_receiver_list
                    )

            allocation_obj.refresh_from_db()

            if start_date and allocation_obj.start_date != start_date:
                allocation_obj.start_date = start_date
                allocation_obj.save()

            if end_date and allocation_obj.end_date != end_date:
                allocation_obj.end_date = end_date
                allocation_obj.save()

            messages.success(request, 'Allocation updated!')
            return HttpResponseRedirect(reverse('allocation-detail', kwargs={'pk': pk}))
        else:
            context = self.get_context_data()
            context['form'] = form
            context['allocation'] = allocation_obj

            return render(request, self.template_name, context)


class AllocationListView(LoginRequiredMixin, ListView):

    model = Allocation
    template_name = 'allocation/allocation_list.html'
    context_object_name = 'allocation_list'
    paginate_by = 25

    def get_queryset(self):

        order_by = self.request.GET.get('order_by')
        if order_by:
            direction = self.request.GET.get('direction')
            if direction == 'asc':
                direction = ''
            elif direction == 'des':
                direction = '-'
            order_by = direction + order_by
        else:
            order_by = 'id'

        allocation_search_form = AllocationSearchForm(self.request.GET)

        if allocation_search_form.is_valid():
            data = allocation_search_form.cleaned_data

            if data.get('show_all_allocations') and (self.request.user.is_superuser or self.request.user.has_perm('allocation.can_view_all_allocations')):
                allocations = Allocation.objects.prefetch_related(
                    'project', 'project__pi', 'status',).all().order_by(order_by)
            else:
                allocations = Allocation.objects.prefetch_related('project', 'project__pi', 'status',).filter(
                    Q(project__status__name='Active') &
                    Q(project__projectuser__user=self.request.user) &
                    Q(project__projectuser__status__name='Active') &
                    Q(allocationuser__user=self.request.user) &
                    Q(allocationuser__status__name='Active')
                ).distinct().order_by(order_by)

            # Project Title
            if data.get('project'):
                allocations = allocations.filter(
                    project__title__icontains=data.get('project'))

            # username
            if data.get('username'):
                allocations = allocations.filter(
                    Q(project__pi__username__icontains=data.get('username')) |
                    Q(allocationuser__user__username__icontains=data.get('username')) &
                    Q(allocationuser__status__name='Active')
                )

            # Resource Type
            if data.get('resource_type'):
                allocations = allocations.filter(
                    resources__resource_type=data.get('resource_type'))

            # Resource Name
            if data.get('resource_name'):
                allocations = allocations.filter(
                    resources__in=data.get('resource_name'))

            # Allocation Attribute Name
            if data.get('allocation_attribute_name') and data.get('allocation_attribute_value'):
                allocations = allocations.filter(
                    Q(allocationattribute__allocation_attribute_type=data.get('allocation_attribute_name')) &
                    Q(allocationattribute__value=data.get(
                        'allocation_attribute_value'))
                )

            # End Date
            if data.get('end_date'):
                allocations = allocations.filter(end_date__lt=data.get(
                    'end_date'), status__name='Active').order_by('end_date')

            # Active from now until date
            if data.get('active_from_now_until_date'):
                allocations = allocations.filter(
                    end_date__gte=date.today())
                allocations = allocations.filter(end_date__lt=data.get(
                    'active_from_now_until_date'), status__name='Active').order_by('end_date')

            # Status
            if data.get('status'):
                allocations = allocations.filter(
                    status__in=data.get('status'))

        else:
            allocations = Allocation.objects.prefetch_related('project', 'project__pi', 'status',).filter(
                Q(allocationuser__user=self.request.user) &
                Q(allocationuser__status__name='Active')
            ).order_by(order_by)

        return allocations.distinct()

    def get_context_data(self, **kwargs):

        context = super().get_context_data(**kwargs)
        allocations_count = self.get_queryset().count()
        context['allocations_count'] = allocations_count

        allocation_search_form = AllocationSearchForm(self.request.GET)

        if allocation_search_form.is_valid():
            context['allocation_search_form'] = allocation_search_form
            data = allocation_search_form.cleaned_data
            filter_parameters = ''
            for key, value in data.items():
                if value:
                    if isinstance(value, QuerySet):
                        for ele in value:
                            filter_parameters += '{}={}&'.format(key, ele.pk)
                    else:
                        filter_parameters += '{}={}&'.format(key, value)
            context['allocation_search_form'] = allocation_search_form
        else:
            filter_parameters = ''
            context['allocation_search_form'] = AllocationSearchForm()

        order_by = self.request.GET.get('order_by')
        if order_by:
            direction = self.request.GET.get('direction')
            filter_parameters_with_order_by = filter_parameters + \
                'order_by=%s&direction=%s&' % (order_by, direction)
        else:
            filter_parameters_with_order_by = filter_parameters

        if filter_parameters:
            context['expand_accordion'] = 'show'
        context['filter_parameters'] = filter_parameters
        context['filter_parameters_with_order_by'] = filter_parameters_with_order_by

        allocation_list = context.get('allocation_list')
        paginator = Paginator(allocation_list, self.paginate_by)

        page = self.request.GET.get('page')

        try:
            allocation_list = paginator.page(page)
        except PageNotAnInteger:
            allocation_list = paginator.page(1)
        except EmptyPage:
            allocation_list = paginator.page(paginator.num_pages)

        return context


class AllocationCreateView(LoginRequiredMixin, UserPassesTestMixin, FormView):
    form_class = AllocationForm
    template_name = 'allocation/allocation_create.html'

    def test_func(self):
        """ UserPassesTestMixin Tests"""
        if self.request.user.is_superuser:
            return True

        project_obj = get_object_or_404(
            Project, pk=self.kwargs.get('project_pk'))

        if project_obj.pi == self.request.user:
            return True

        if project_obj.projectuser_set.filter(user=self.request.user, role__name='Manager', status__name='Active').exists():
            return True

        messages.error(
            self.request, 'You do not have permission to create a new allocation.')

    def dispatch(self, request, *args, **kwargs):
        project_obj = get_object_or_404(
            Project, pk=self.kwargs.get('project_pk'))

        if project_obj.needs_review:
            messages.error(
                request, 'You cannot request a new allocation because you have to review your project first.')
            return HttpResponseRedirect(reverse('project-detail', kwargs={'pk': project_obj.pk}))

        if project_obj.status.name not in ['Active', 'New', ]:
            messages.error(
                request, 'You cannot request a new allocation to an archived project.')
            return HttpResponseRedirect(reverse('project-detail', kwargs={'pk': project_obj.pk}))

        return super().dispatch(request, *args, **kwargs)

    def get_context_data(self, **kwargs):
        context = super().get_context_data(**kwargs)
        project_obj = get_object_or_404(
            Project, pk=self.kwargs.get('project_pk'))
        context['project'] = project_obj

        user_resources = get_user_resources(self.request.user)
        resources_form_default_quantities = {}
        resources_form_label_texts = {}
        resources_with_eula = {}
        for resource in user_resources:
            if resource.resourceattribute_set.filter(resource_attribute_type__name='quantity_default_value').exists():
                value = resource.resourceattribute_set.get(
                    resource_attribute_type__name='quantity_default_value').value
                resources_form_default_quantities[resource.id] = int(value)
            if resource.resourceattribute_set.filter(resource_attribute_type__name='quantity_label').exists():
                value = resource.resourceattribute_set.get(
                    resource_attribute_type__name='quantity_label').value
                resources_form_label_texts[resource.id] = mark_safe(
                    '<strong>{}*</strong>'.format(value))
            if resource.resourceattribute_set.filter(resource_attribute_type__name='eula').exists():
                value = resource.resourceattribute_set.get(
                    resource_attribute_type__name='eula').value
                resources_with_eula[resource.id] = value

        context['resources_form_default_quantities'] = resources_form_default_quantities
        context['resources_form_label_texts'] = resources_form_label_texts
        context['resources_with_eula'] = resources_with_eula
        context['resources_with_accounts'] = list(Resource.objects.filter(
            name__in=list(ALLOCATION_ACCOUNT_MAPPING.keys())).values_list('id', flat=True))

        return context

    def get_form(self, form_class=None):
        """Return an instance of the form to be used in this view."""
        if form_class is None:
            form_class = self.get_form_class()
        return form_class(self.request.user, self.kwargs.get('project_pk'), **self.get_form_kwargs())

    def form_valid(self, form):
        form_data = form.cleaned_data
        project_obj = get_object_or_404(
            Project, pk=self.kwargs.get('project_pk'))
        resource_obj = form_data.get('resource')
        justification = form_data.get('justification')
        quantity = form_data.get('quantity', 1)
        allocation_account = form_data.get('allocation_account', None)
        # A resource is selected that requires an account name selection but user has no account names
        if ALLOCATION_ACCOUNT_ENABLED and resource_obj.name in ALLOCATION_ACCOUNT_MAPPING and AllocationAttributeType.objects.filter(
                name=ALLOCATION_ACCOUNT_MAPPING[resource_obj.name]).exists() and not allocation_account:
            form.add_error(None, format_html(
                'You need to create an account name. Create it by clicking the link under the "Allocation account" field.'))
            return self.form_invalid(form)

        #usernames = form_data.get('users')
        usernames = []
        usernames.append(project_obj.pi.username)
        usernames = list(set(usernames))

        users = [get_user_model().objects.get(username=username) for username in usernames]
        if project_obj.pi not in users:
            users.append(project_obj.pi)

        if INVOICE_ENABLED and resource_obj.requires_payment:
            allocation_status_obj = AllocationStatusChoice.objects.get(
                name=INVOICE_DEFAULT_STATUS)
        else:
            allocation_status_obj = AllocationStatusChoice.objects.get(
                name='New')

        allocation_obj = Allocation.objects.create(
            project=project_obj,
            justification=justification,
            quantity=quantity,
            status=allocation_status_obj
        )
        allocation_obj.resources.add(resource_obj)

        if ALLOCATION_ACCOUNT_ENABLED and allocation_account and resource_obj.name in ALLOCATION_ACCOUNT_MAPPING:

            allocation_attribute_type_obj = AllocationAttributeType.objects.get(
                name=ALLOCATION_ACCOUNT_MAPPING[resource_obj.name])
            AllocationAttribute.objects.create(
                allocation_attribute_type=allocation_attribute_type_obj,
                allocation=allocation_obj,
                value=allocation_account
            )

        for linked_resource in resource_obj.linked_resources.all():
            allocation_obj.resources.add(linked_resource)

        allocation_user_active_status = AllocationUserStatusChoice.objects.get(
            name='Active')
        for user in users:
            allocation_user_obj = AllocationUser.objects.create(
                allocation=allocation_obj,
                user=user,
                status=allocation_user_active_status)

        pi_name = '{} {} ({})'.format(allocation_obj.project.pi.first_name,
                                      allocation_obj.project.pi.last_name, allocation_obj.project.pi.username)
        resource_name = allocation_obj.get_parent_resource
        domain_url = get_domain_url(self.request)
        url = '{}{}'.format(domain_url, reverse('allocation-request-list'))

        if EMAIL_ENABLED:
            template_context = {
                'pi': pi_name,
                'resource': resource_name,
                'url': url
            }

            send_email_template(
                'New allocation request: {} - {}'.format(
                    pi_name, resource_name),
                'email/new_allocation_request.txt',
                template_context,
                EMAIL_SENDER,
                [EMAIL_TICKET_SYSTEM_ADDRESS, ]
            )

        return super().form_valid(form)

    def get_success_url(self):
        return reverse('project-detail', kwargs={'pk': self.kwargs.get('project_pk')})


class AllocationAddUsersView(LoginRequiredMixin, UserPassesTestMixin, TemplateView):
    template_name = 'allocation/allocation_add_users.html'

    def test_func(self):
        """ UserPassesTestMixin Tests"""
        if self.request.user.is_superuser:
            return True

        allocation_obj = get_object_or_404(
            Allocation, pk=self.kwargs.get('pk'))

        if allocation_obj.project.pi == self.request.user:
            return True

        if allocation_obj.project.projectuser_set.filter(user=self.request.user, role__name='Manager', status__name='Active').exists():
            return True

        messages.error(
            self.request, 'You do not have permission to add users to the allocation.')

    def dispatch(self, request, *args, **kwargs):
        allocation_obj = get_object_or_404(
            Allocation, pk=self.kwargs.get('pk'))

        if allocation_obj.is_locked and not self.request.user.is_superuser:
            messages.error(
                request, 'You cannot modify this allocation because it is locked! Contact support for details.')
            return HttpResponseRedirect(reverse('allocation-detail', kwargs={'pk': allocation_obj.pk}))

        if allocation_obj.status.name not in ['Active', 'New', 'Renewal Requested', 'Payment Pending', 'Payment Requested', 'Paid']:
            messages.error(request, 'You cannot add users to a allocation with status {}.'.format(
                allocation_obj.status.name))
            return HttpResponseRedirect(reverse('allocation-detail', kwargs={'pk': allocation_obj.pk}))
        else:
            return super().dispatch(request, *args, **kwargs)

    def get_users_to_add(self, allocation_obj):
        active_users_in_project = list(allocation_obj.project.projectuser_set.filter(
            status__name='Active').values_list('user__username', flat=True))
        users_already_in_allocation = list(allocation_obj.allocationuser_set.exclude(
            status__name__in=['Removed']).values_list('user__username', flat=True))

        missing_users = list(set(active_users_in_project) -
                             set(users_already_in_allocation))
        missing_users = get_user_model().objects.filter(username__in=missing_users).exclude(
            pk=allocation_obj.project.pi.pk)

        users_to_add = [

            {'username': user.username,
             'first_name': user.first_name,
             'last_name': user.last_name,
             'email': user.email, }

            for user in missing_users
        ]

        return users_to_add

    def get(self, request, *args, **kwargs):
        pk = self.kwargs.get('pk')
        allocation_obj = get_object_or_404(Allocation, pk=pk)

        users_to_add = self.get_users_to_add(allocation_obj)
        context = {}

        if users_to_add:
            formset = formset_factory(
                AllocationAddUserForm, max_num=len(users_to_add))
            formset = formset(initial=users_to_add, prefix='userform')
            context['formset'] = formset

        context['allocation'] = allocation_obj
        return render(request, self.template_name, context)

    def post(self, request, *args, **kwargs):
        pk = self.kwargs.get('pk')
        allocation_obj = get_object_or_404(Allocation, pk=pk)

        users_to_add = self.get_users_to_add(allocation_obj)

        formset = formset_factory(
            AllocationAddUserForm, max_num=len(users_to_add))
        formset = formset(request.POST, initial=users_to_add,
                          prefix='userform')

        users_added_count = 0

        if formset.is_valid():

            allocation_user_active_status_choice = AllocationUserStatusChoice.objects.get(
                name='Active')

            for form in formset:
                user_form_data = form.cleaned_data
                if user_form_data['selected']:

                    users_added_count += 1

                    user_obj = get_user_model().objects.get(
                        username=user_form_data.get('username'))

                    if allocation_obj.allocationuser_set.filter(user=user_obj).exists():
                        allocation_user_obj = allocation_obj.allocationuser_set.get(
                            user=user_obj)
                        allocation_user_obj.status = allocation_user_active_status_choice
                        allocation_user_obj.save()
                    else:
                        allocation_user_obj = AllocationUser.objects.create(
                            allocation=allocation_obj, user=user_obj, status=allocation_user_active_status_choice)

                    allocation_activate_user.send(sender=self.__class__,
                                                  allocation_user_pk=allocation_user_obj.pk)
            messages.success(
                request, 'Added {} users to allocation.'.format(users_added_count))
        else:
            for error in formset.errors:
                messages.error(request, error)

        return HttpResponseRedirect(reverse('allocation-detail', kwargs={'pk': pk}))


class AllocationRemoveUsersView(LoginRequiredMixin, UserPassesTestMixin, TemplateView):
    template_name = 'allocation/allocation_remove_users.html'

    def test_func(self):
        """ UserPassesTestMixin Tests"""
        if self.request.user.is_superuser:
            return True

        allocation_obj = get_object_or_404(
            Allocation, pk=self.kwargs.get('pk'))

        if allocation_obj.project.pi == self.request.user:
            return True

        if allocation_obj.project.projectuser_set.filter(user=self.request.user, role__name='Manager', status__name='Active').exists():
            return True

        messages.error(
            self.request, 'You do not have permission to remove users from allocation.')

    def dispatch(self, request, *args, **kwargs):
        allocation_obj = get_object_or_404(
            Allocation, pk=self.kwargs.get('pk'))

        if allocation_obj.is_locked and not self.request.user.is_superuser:
            messages.error(
                request, 'You cannot modify this allocation because it is locked! Contact support for details.')
            return HttpResponseRedirect(reverse('allocation-detail', kwargs={'pk': allocation_obj.pk}))

        if allocation_obj.status.name not in ['Active', 'New', 'Renewal Requested', ]:
            messages.error(request, 'You cannot remove users from a allocation with status {}.'.format(
                allocation_obj.status.name))
            return HttpResponseRedirect(reverse('allocation-detail', kwargs={'pk': allocation_obj.pk}))
        else:
            return super().dispatch(request, *args, **kwargs)

    def get_users_to_remove(self, allocation_obj):
        users_to_remove = list(allocation_obj.allocationuser_set.exclude(
            status__name__in=['Removed', 'Error', ]).values_list('user__username', flat=True))

        users_to_remove = get_user_model().objects.filter(username__in=users_to_remove).exclude(
            pk__in=[allocation_obj.project.pi.pk, self.request.user.pk])
        users_to_remove = [

            {'username': user.username,
             'first_name': user.first_name,
             'last_name': user.last_name,
             'email': user.email, }

            for user in users_to_remove
        ]

        return users_to_remove

    def get(self, request, *args, **kwargs):
        pk = self.kwargs.get('pk')
        allocation_obj = get_object_or_404(Allocation, pk=pk)

        users_to_remove = self.get_users_to_remove(allocation_obj)
        context = {}

        if users_to_remove:
            formset = formset_factory(
                AllocationRemoveUserForm, max_num=len(users_to_remove))
            formset = formset(initial=users_to_remove, prefix='userform')
            context['formset'] = formset

        context['allocation'] = allocation_obj
        return render(request, self.template_name, context)

    def post(self, request, *args, **kwargs):
        pk = self.kwargs.get('pk')
        allocation_obj = get_object_or_404(Allocation, pk=pk)

        users_to_remove = self.get_users_to_remove(allocation_obj)

        formset = formset_factory(
            AllocationRemoveUserForm, max_num=len(users_to_remove))
        formset = formset(
            request.POST, initial=users_to_remove, prefix='userform')

        remove_users_count = 0

        if formset.is_valid():
            allocation_user_removed_status_choice = AllocationUserStatusChoice.objects.get(
                name='Removed')
            for form in formset:
                user_form_data = form.cleaned_data
                if user_form_data['selected']:

                    remove_users_count += 1

                    user_obj = get_user_model().objects.get(
                        username=user_form_data.get('username'))
                    if allocation_obj.project.pi == user_obj:
                        continue

                    allocation_user_obj = allocation_obj.allocationuser_set.get(
                        user=user_obj)
                    allocation_user_obj.status = allocation_user_removed_status_choice
                    allocation_user_obj.save()
                    allocation_remove_user.send(sender=self.__class__,
                                                allocation_user_pk=allocation_user_obj.pk)

            messages.success(
                request, 'Removed {} users from allocation.'.format(remove_users_count))
        else:
            for error in formset.errors:
                messages.error(request, error)

        return HttpResponseRedirect(reverse('allocation-detail', kwargs={'pk': pk}))


class AllocationAttributeCreateView(LoginRequiredMixin, UserPassesTestMixin, CreateView):
    model = AllocationAttribute
    # fields = ['allocation_attribute_type', 'value', 'is_private', ]
    fields = '__all__'
    template_name = 'allocation/allocation_allocationattribute_create.html'

    def test_func(self):
        """ UserPassesTestMixin Tests"""

        if self.request.user.is_superuser:
            return True
        else:
            messages.error(
                self.request, 'You do not have permission to add allocation attributes.')

    def get_context_data(self, **kwargs):
        context = super().get_context_data(**kwargs)
        pk = self.kwargs.get('pk')
        allocation_obj = get_object_or_404(Allocation, pk=pk)
        context['allocation'] = allocation_obj
        return context

    def get_initial(self):
        initial = super().get_initial()
        pk = self.kwargs.get('pk')
        allocation_obj = get_object_or_404(Allocation, pk=pk)
        initial['allocation'] = allocation_obj
        return initial

    def get_form(self, form_class=None):
        """Return an instance of the form to be used in this view."""
        form = super().get_form(form_class)
        form.fields['allocation'].widget = forms.HiddenInput()
        return form

    def get_success_url(self):
        return reverse('allocation-detail', kwargs={'pk': self.kwargs.get('pk')})


class AllocationAttributeDeleteView(LoginRequiredMixin, UserPassesTestMixin, TemplateView):
    template_name = 'allocation/allocation_allocationattribute_delete.html'

    def test_func(self):
        """ UserPassesTestMixin Tests"""
        if self.request.user.is_superuser:
            return True
        else:
            messages.error(
                self.request, 'You do not have permission to delete allocation attributes.')

    def get_allocation_attributes_to_delete(self, allocation_obj):

        allocation_attributes_to_delete = AllocationAttribute.objects.filter(
            allocation=allocation_obj)
        allocation_attributes_to_delete = [

            {'pk': attribute.pk,
             'name': attribute.allocation_attribute_type.name,
             'value': attribute.value,
             }

            for attribute in allocation_attributes_to_delete
        ]

        return allocation_attributes_to_delete

    def get(self, request, *args, **kwargs):
        pk = self.kwargs.get('pk')
        allocation_obj = get_object_or_404(Allocation, pk=pk)

        allocation_attributes_to_delete = self.get_allocation_attributes_to_delete(
            allocation_obj)
        context = {}

        if allocation_attributes_to_delete:
            formset = formset_factory(AllocationAttributeDeleteForm, max_num=len(
                allocation_attributes_to_delete))
            formset = formset(
                initial=allocation_attributes_to_delete, prefix='attributeform')
            context['formset'] = formset
        context['allocation'] = allocation_obj
        return render(request, self.template_name, context)

    def post(self, request, *args, **kwargs):
        pk = self.kwargs.get('pk')
        allocation_obj = get_object_or_404(Allocation, pk=pk)

        allocation_attributes_to_delete = self.get_allocation_attributes_to_delete(
            allocation_obj)

        formset = formset_factory(AllocationAttributeDeleteForm, max_num=len(
            allocation_attributes_to_delete))
        formset = formset(
            request.POST, initial=allocation_attributes_to_delete, prefix='attributeform')

        attributes_deleted_count = 0

        if formset.is_valid():
            for form in formset:
                form_data = form.cleaned_data
                if form_data['selected']:

                    attributes_deleted_count += 1

                    allocation_attribute = AllocationAttribute.objects.get(
                        pk=form_data['pk'])
                    allocation_attribute.delete()

            messages.success(request, 'Deleted {} attributes from allocation.'.format(
                attributes_deleted_count))
        else:
            for error in formset.errors:
                messages.error(request, error)

        return HttpResponseRedirect(reverse('allocation-detail', kwargs={'pk': pk}))


class AllocationRequestListView(LoginRequiredMixin, UserPassesTestMixin, TemplateView):
    template_name = 'allocation/allocation_request_list.html'
    login_url = '/'

    def test_func(self):
        """ UserPassesTestMixin Tests"""

        if self.request.user.is_superuser:
            return True

        if self.request.user.has_perm('allocation.can_review_allocation_requests'):
            return True

        messages.error(
            self.request, 'You do not have permission to review allocation requests.')

    def get_context_data(self, **kwargs):
        context = super().get_context_data(**kwargs)
        allocation_list = Allocation.objects.filter(
            status__name__in=['New', 'Renewal Requested', 'Paid', ])
        context['allocation_list'] = allocation_list
        context['PROJECT_ENABLE_PROJECT_REVIEW'] = PROJECT_ENABLE_PROJECT_REVIEW
        return context


class AllocationActivateRequestView(LoginRequiredMixin, UserPassesTestMixin, View):
    login_url = '/'

    def test_func(self):
        """ UserPassesTestMixin Tests"""

        if self.request.user.is_superuser:
            return True

        if self.request.user.has_perm('allocation.can_review_allocation_requests'):
            return True

        messages.error(
            self.request, 'You do not have permission to activate a allocation request.')

    def get(self, request, pk):
        allocation_obj = get_object_or_404(Allocation, pk=pk)

        allocation_status_active_obj = AllocationStatusChoice.objects.get(
            name='Active')
        start_date = datetime.datetime.now()
        end_date = datetime.datetime.now(
        ) + relativedelta(days=ALLOCATION_DEFAULT_ALLOCATION_LENGTH)

        allocation_obj.status = allocation_status_active_obj
        allocation_obj.start_date = start_date
        allocation_obj.end_date = end_date
        allocation_obj.save()

        messages.success(request, 'Allocation to {} has been ACTIVATED for {} {} ({})'.format(
            allocation_obj.get_parent_resource,
            allocation_obj.project.pi.first_name,
            allocation_obj.project.pi.last_name,
            allocation_obj.project.pi.username)
        )

        resource_name = allocation_obj.get_parent_resource
        domain_url = get_domain_url(self.request)
        allocation_url = '{}{}'.format(domain_url, reverse(
            'allocation-detail', kwargs={'pk': allocation_obj.pk}))

        if EMAIL_ENABLED:
            template_context = {
                'center_name': EMAIL_CENTER_NAME,
                'resource': resource_name,
                'allocation_url': allocation_url,
                'signature': EMAIL_SIGNATURE,
                'opt_out_instruction_url': EMAIL_OPT_OUT_INSTRUCTION_URL
            }

            email_receiver_list = []

            for allocation_user in allocation_obj.allocationuser_set.exclude(status__name__in=['Removed', 'Error']):
                allocation_activate_user.send(
                    sender=self.__class__, allocation_user_pk=allocation_user.pk)
                if allocation_user.allocation.project.projectuser_set.get(user=allocation_user.user).enable_notifications:
                    email_receiver_list.append(allocation_user.user.email)

            send_email_template(
                'Allocation Activated',
                'email/allocation_activated.txt',
                template_context,
                EMAIL_SENDER,
                email_receiver_list
            )

        return HttpResponseRedirect(reverse('allocation-request-list'))


class AllocationDenyRequestView(LoginRequiredMixin, UserPassesTestMixin, View):
    login_url = '/'

    def test_func(self):
        """ UserPassesTestMixin Tests"""

        if self.request.user.is_superuser:
            return True

        if self.request.user.has_perm('allocation.can_review_allocation_requests'):
            return True

        messages.error(
            self.request, 'You do not have permission to deny a allocation request.')

    def get(self, request, pk):
        allocation_obj = get_object_or_404(Allocation, pk=pk)

        allocation_status_denied_obj = AllocationStatusChoice.objects.get(
            name='Denied')

        allocation_obj.status = allocation_status_denied_obj
        allocation_obj.start_date = None
        allocation_obj.end_date = None
        allocation_obj.save()

        messages.success(request, 'Allocation to {} has been DENIED for {} {} ({})'.format(
            allocation_obj.resources.first(),
            allocation_obj.project.pi.first_name,
            allocation_obj.project.pi.last_name,
            allocation_obj.project.pi.username)
        )

        resource_name = allocation_obj.get_parent_resource
        domain_url = get_domain_url(self.request)
        allocation_url = '{}{}'.format(domain_url, reverse(
            'allocation-detail', kwargs={'pk': allocation_obj.pk}))

        if EMAIL_ENABLED:
            template_context = {
                'center_name': EMAIL_CENTER_NAME,
                'resource': resource_name,
                'allocation_url': allocation_url,
                'signature': EMAIL_SIGNATURE,
                'opt_out_instruction_url': EMAIL_OPT_OUT_INSTRUCTION_URL
            }

            email_receiver_list = []
            for allocation_user in allocation_obj.allocationuser_set.exclude(status__name__in=['Removed', 'Error']):
                allocation_remove_user.send(
                            sender=self.__class__, allocation_user_pk=allocation_user.pk)
                if allocation_user.allocation.project.projectuser_set.get(user=allocation_user.user).enable_notifications:
                    email_receiver_list.append(allocation_user.user.email)

            send_email_template(
                'Allocation Denied',
                'email/allocation_denied.txt',
                template_context,
                EMAIL_SENDER,
                email_receiver_list
            )
            print(email_receiver_list)
        return HttpResponseRedirect(reverse('allocation-request-list'))


class AllocationRenewView(LoginRequiredMixin, UserPassesTestMixin, TemplateView):
    template_name = 'allocation/allocation_renew.html'

    def test_func(self):
        """ UserPassesTestMixin Tests"""
        if self.request.user.is_superuser:
            return True

        allocation_obj = get_object_or_404(
            Allocation, pk=self.kwargs.get('pk'))

        if allocation_obj.project.pi == self.request.user:
            return True

        if allocation_obj.project.projectuser_set.filter(user=self.request.user, role__name='Manager', status__name='Active').exists():
            return True

        messages.error(
            self.request, 'You do not have permission to renew allocation.')
        return False

    def dispatch(self, request, *args, **kwargs):
        allocation_obj = get_object_or_404(
            Allocation, pk=self.kwargs.get('pk'))

        if not ALLOCATION_ENABLE_ALLOCATION_RENEWAL:
            messages.error(
                request, 'Allocation renewal is disabled. Request a new allocation to this resource if you want to continue using it after the active until date.')
            return HttpResponseRedirect(reverse('allocation-detail', kwargs={'pk': allocation_obj.pk}))

        if allocation_obj.status.name not in ['Active', ]:
            messages.error(request, 'You cannot renew a allocation with status {}.'.format(
                allocation_obj.status.name))
            return HttpResponseRedirect(reverse('allocation-detail', kwargs={'pk': allocation_obj.pk}))

        if allocation_obj.project.needs_review:
            messages.error(
                request, 'You cannot renew your allocation because you have to review your project first.')
            return HttpResponseRedirect(reverse('project-detail', kwargs={'pk': allocation_obj.project.pk}))

        if allocation_obj.expires_in > 60:
            messages.error(
                request, 'It is too soon to review your allocation.')
            return HttpResponseRedirect(reverse('allocation-detail', kwargs={'pk': allocation_obj.pk}))

        return super().dispatch(request, *args, **kwargs)

    def get_users_in_allocation(self, allocation_obj):
        users_in_allocation = allocation_obj.allocationuser_set.exclude(
            status__name__in=['Removed']).exclude(user__pk__in=[allocation_obj.project.pi.pk, self.request.user.pk]).order_by('user__username')

        users = [

            {'username': allocation_user.user.username,
             'first_name': allocation_user.user.first_name,
             'last_name': allocation_user.user.last_name,
             'email': allocation_user.user.email, }

            for allocation_user in users_in_allocation
        ]

        return users

    def get(self, request, *args, **kwargs):
        pk = self.kwargs.get('pk')
        allocation_obj = get_object_or_404(Allocation, pk=pk)

        users_in_allocation = self.get_users_in_allocation(
            allocation_obj)
        context = {}

        if users_in_allocation:
            formset = formset_factory(
                AllocationReviewUserForm, max_num=len(users_in_allocation))
            formset = formset(initial=users_in_allocation, prefix='userform')
            context['formset'] = formset

            context['resource_eula'] = {}
            if allocation_obj.get_parent_resource.resourceattribute_set.filter(resource_attribute_type__name='eula').exists():
                value = allocation_obj.get_parent_resource.resourceattribute_set.get(resource_attribute_type__name='eula').value
                context['resource_eula'].update({'eula': value})

        context['allocation'] = allocation_obj
        return render(request, self.template_name, context)

    def post(self, request, *args, **kwargs):
        pk = self.kwargs.get('pk')
        allocation_obj = get_object_or_404(Allocation, pk=pk)

        users_in_allocation = self.get_users_in_allocation(
            allocation_obj)

        formset = formset_factory(
            AllocationReviewUserForm, max_num=len(users_in_allocation))
        formset = formset(
            request.POST, initial=users_in_allocation, prefix='userform')

        allocation_renewal_requested_status_choice = AllocationStatusChoice.objects.get(
            name='Renewal Requested')
        allocation_user_removed_status_choice = AllocationUserStatusChoice.objects.get(
            name='Removed')
        project_user_remove_status_choice = ProjectUserStatusChoice.objects.get(
            name='Removed')

        allocation_obj.status = allocation_renewal_requested_status_choice
        allocation_obj.save()

        if not users_in_allocation or formset.is_valid():

            if users_in_allocation:
                for form in formset:
                    user_form_data = form.cleaned_data
                    user_obj = get_user_model().objects.get(
                        username=user_form_data.get('username'))
                    user_status = user_form_data.get('user_status')

                    if user_status == 'keep_in_project_only':
                        allocation_user_obj = allocation_obj.allocationuser_set.get(
                            user=user_obj)
                        allocation_user_obj.status = allocation_user_removed_status_choice
                        allocation_user_obj.save()

                        allocation_remove_user.send(
                            sender=self.__class__, allocation_user_pk=allocation_user_obj.pk)

                    elif user_status == 'remove_from_project':
                        for active_allocation in allocation_obj.project.allocation_set.filter(status__name__in=(
                            'Active', 'New', 'Paid', 'Payment Requested', )):

                            allocation_user_obj = active_allocation.allocationuser_set.get(
                                user=user_obj)
                            allocation_user_obj.status = allocation_user_removed_status_choice
                            allocation_user_obj.save()
                            allocation_remove_user.send(
                                sender=self.__class__, allocation_user_pk=allocation_user_obj.pk)

                        project_user_obj = ProjectUser.objects.get(
                            project=allocation_obj.project,
                            user=user_obj)
                        project_user_obj.status = project_user_remove_status_choice
                        project_user_obj.save()

            pi_name = '{} {} ({})'.format(allocation_obj.project.pi.first_name,
                                          allocation_obj.project.pi.last_name, allocation_obj.project.pi.username)
            resource_name = allocation_obj.get_parent_resource
            domain_url = get_domain_url(self.request)
            url = '{}{}'.format(domain_url, reverse(
                'allocation-request-list'))

            if EMAIL_ENABLED:
                template_context = {
                    'pi': pi_name,
                    'resource': resource_name,
                    'url': url
                }

                send_email_template(
                    'Allocation renewed: {} - {}'.format(
                        pi_name, resource_name),
                    'email/allocation_renewed.txt',
                    template_context,
                    EMAIL_SENDER,
                    [EMAIL_TICKET_SYSTEM_ADDRESS, ]
                )

            messages.success(request, 'Allocation renewed successfully')
        else:
            if not formset.is_valid():
                for error in formset.errors:
                    messages.error(request, error)
        return HttpResponseRedirect(reverse('project-detail', kwargs={'pk': allocation_obj.project.pk}))


class AllocationInvoiceListView(LoginRequiredMixin, UserPassesTestMixin, ListView):
    model = Allocation
    template_name = 'allocation/allocation_invoice_list.html'
    context_object_name = 'allocation_list'

    def test_func(self):
        """ UserPassesTestMixin Tests"""
        if self.request.user.is_superuser:
            return True

        if self.request.user.has_perm('allocation.can_manage_invoice'):
            return True

        messages.error(
            self.request, 'You do not have permission to manage invoices.')
        return False

    def get_queryset(self):

        # allocations = Allocation.objects.filter(
        #     status__name__in=['Paid', 'Payment Pending', 'Payment Requested' ])
        allocations = Allocation.objects.filter(
            status__name__in=['Active', 'Payment Pending',  ])
        return allocations
class AllocationInvoicePaidView(LoginRequiredMixin, UserPassesTestMixin, ListView):
    model = Allocation
    template_name = 'allocation/allocation_invoice_paid_list.html'
    context_object_name = 'allocation_list'

    def test_func(self):
        """ UserPassesTestMixin Tests"""
        if self.request.user.is_superuser:
            return True

        if self.request.user.has_perm('allocation.can_manage_invoice'):
            return True

        messages.error(
            self.request, 'You do not have permission to manage invoices.')
        return False

    def get_queryset(self):

        # allocations = Allocation.objects.filter(
        #     status__name__in=['Paid', 'Payment Pending', 'Payment Requested' ])
        allocations = Allocation.objects.filter(
            status__name__in=['Paid',  ])
        return allocations

# this is the view class thats rendering allocation_invoice_detail.
# each view class has a view template that renders
class AllocationInvoiceDetailView(LoginRequiredMixin, UserPassesTestMixin, TemplateView):
    model = Allocation
    template_name = 'allocation/allocation_invoice_detail.html'
    context_object_name = 'allocation'

    def test_func(self):
        """ UserPassesTestMixin Tests"""
        if self.request.user.is_superuser:
            return True

        if self.request.user.has_perm('allocation.can_manage_invoice'):
            return True
    # get context data is where you create all the variables for allocation_invoice_detail.html page
    def get_context_data(self, **kwargs):
        context = super().get_context_data(**kwargs)
        pk = self.kwargs.get('pk')
        allocation_obj = get_object_or_404(Allocation, pk=pk)
        allocation_users = allocation_obj.allocationuser_set.exclude(
            status__name__in=['Removed']).exclude(usage_bytes__isnull=True).order_by('user__username')

        if self.request.user.is_superuser:
            alloc_attr_set = allocation_obj.allocationattribute_set.\
                            all().order_by('allocation_attribute_type__name')
        else:
            alloc_attr_set = allocation_obj.allocationattribute_set.\
                            filter(allocation_attribute_type__is_private=False)

        attributes_with_usage = [a for a in alloc_attr_set if hasattr(a, 'allocationattributeusage')]
        attributes = [a for a in alloc_attr_set]

        guage_data = []
        invalid_attributes = []
        for attribute in attributes_with_usage:
            try:
                guage_data.append(generate_guauge_data_from_usage(attribute.allocation_attribute_type.name,
                            float(attribute.value), float(attribute.allocationattributeusage.value)))
            except ValueError:
                logger.error("Allocation attribute '%s' is not an int but has a usage",
                            attribute.allocation_attribute_type.name)
                invalid_attributes.append(attribute)

        for a in invalid_attributes:
            attributes_with_usage.remove(a)

        if self.request.user.is_superuser:
            context['is_allowed_to_update_project'] = True
        elif allocation_obj.project.projectuser_set.filter(user=self.request.user).exists():
            project_user = allocation_obj.project.projectuser_set.get(
                user=self.request.user)
            if project_user.role.name == 'Manager':
                context['is_allowed_to_update_project'] = True
            else:
                context['is_allowed_to_update_project'] = False
        else:
            context['is_allowed_to_update_project'] = False


        bytes_in_tb = 1099511627776
        allocation_quota_tb = next((a for a in attributes_with_usage if a.allocation_attribute_type.name == "Storage Quota (TB)"
        ), "None")
        allocation_usage_tb = float(allocation_quota_tb.allocationattributeusage.value)

        # usage_bytes_list written the way it should work
        usage_bytes_list = [u.usage_bytes for u in allocation_users]
        user_usage_sum = sum(usage_bytes_list)

        allocation_quota_in_tb = float(allocation_quota_tb.value)
        #context['allocation_quota_tb'] = allocation_quota_in_tb
        #context['allocation_usage_tb'] = allocation_usage_tb if allocation_usage_tb != 0 \
        #            else user_usage_sum/bytes_in_tb

        context['allocation_quota_bytes'] = float(allocation_quota_in_tb)*bytes_in_tb
        context['allocation_usage_bytes'] = allocation_usage_tb*bytes_in_tb if allocation_usage_tb != 0 \
                    else user_usage_sum

        context['guage_data'] = guage_data
        context['attributes_with_usage'] = attributes_with_usage
        context['attributes'] = attributes

        # set price
        tier = allocation_obj.get_resources_as_string.split("/")[1]
        price_dict = {"tier0":4.16, "tier1":20.80, "tier2": 100/12, "tier3":.41}
        context['price'] = price_dict[tier]

        # Can the user update the project?
        if self.request.user.is_superuser:
            context['is_allowed_to_update_project'] = True
        elif allocation_obj.project.projectuser_set.filter(user=self.request.user).exists():
            project_user = allocation_obj.project.projectuser_set.get(
                user=self.request.user)
            if project_user.role.name == 'Manager':
                context['is_allowed_to_update_project'] = True
            else:
                context['is_allowed_to_update_project'] = False
        else:
            context['is_allowed_to_update_project'] = False
        context['allocation_users'] = allocation_users

        if self.request.user.is_superuser:
            notes = allocation_obj.allocationusernote_set.all()
        else:
            notes = allocation_obj.allocationusernote_set.filter(
                is_private=False)

        context['notes'] = notes
        context['ALLOCATION_ENABLE_ALLOCATION_RENEWAL'] = ALLOCATION_ENABLE_ALLOCATION_RENEWAL
        return context


    def get(self, request, *args, **kwargs):
        pk = self.kwargs.get('pk')
        allocation_obj = get_object_or_404(Allocation, pk=pk)

        initial_data = {
            'status': allocation_obj.status,
        }

        form = AllocationInvoiceUpdateForm(initial=initial_data)

        context = self.get_context_data()
        context['form'] = form
        context['allocation'] = allocation_obj

        return render(request, self.template_name, context)

    def post(self, request, *args, **kwargs):
        pk = self.kwargs.get('pk')
        allocation_obj = get_object_or_404(Allocation, pk=pk)

        initial_data = {
            'status': allocation_obj.status,
        }
        form = AllocationInvoiceUpdateForm(
            request.POST, initial=initial_data)

        if form.is_valid():
            form_data = form.cleaned_data
            allocation_obj.status = form_data.get('status')
            allocation_obj.save()
            messages.success(request, 'Allocation updated!')
        else:
            for error in form.errors:
                messages.error(request, error)
        return HttpResponseRedirect(reverse('allocation-invoice-detail', kwargs={'pk': pk}))


class AllocationAddInvoiceNoteView(LoginRequiredMixin, UserPassesTestMixin, CreateView):
    model = AllocationUserNote
    template_name = 'allocation/allocation_add_invoice_note.html'
    fields = ('is_private', 'note',)

    def test_func(self):
        """ UserPassesTestMixin Tests"""
        if self.request.user.is_superuser:
            return True

        if self.request.user.has_perm('allocation.can_manage_invoice'):
            return True


    def get_context_data(self, **kwargs):
        context = super().get_context_data(**kwargs)
        pk = self.kwargs.get('pk')
        allocation_obj = get_object_or_404(Allocation, pk=pk)
        allocation_users = allocation_obj.allocationuser_set.exclude(
            status__name__in=['Removed']).order_by('user__username')

        # set visible usage attributes
        if self.request.user.is_superuser:
            alloc_attr_set = allocation_obj.allocationattribute_set.\
                            all().order_by('allocation_attribute_type__name')
        else:
            alloc_attr_set = allocation_obj.allocationattribute_set.\
                            filter(allocation_attribute_type__is_private=False)

        attributes_with_usage = [a for a in alloc_attr_set if hasattr(a, 'allocationattributeusage')]
        attributes = [a for a in alloc_attr_set]

        guage_data = []
        invalid_attributes = []
        for attribute in attributes_with_usage:
            try:
                guage_data.append(generate_guauge_data_from_usage(attribute.allocation_attribute_type.name,
                                                                  float(attribute.value), float(attribute.allocationattributeusage.value)))
            except ValueError:
                logger.error("Allocation attribute '%s' is not an int but has a usage",
                             attribute.allocation_attribute_type.name)
                invalid_attributes.append(attribute)

        for a in invalid_attributes:
            attributes_with_usage.remove(a)

        if self.request.user.is_superuser:
            context['is_allowed_to_update_project'] = True
        elif allocation_obj.project.projectuser_set.filter(user=self.request.user).exists():
            project_user = allocation_obj.project.projectuser_set.get(
                user=self.request.user)
            if project_user.role.name == 'Manager':
                context['is_allowed_to_update_project'] = True
            else:
                context['is_allowed_to_update_project'] = False
        else:
            context['is_allowed_to_update_project'] = False

        context['guage_data'] = guage_data
        context['attributes_with_usage'] = attributes_with_usage
        context['attributes'] = attributes

        # Can the user update the project?
        if self.request.user.is_superuser:
            context['is_allowed_to_update_project'] = True
        elif allocation_obj.project.projectuser_set.filter(user=self.request.user).exists():
            project_user = allocation_obj.project.projectuser_set.get(
                user=self.request.user)
            if project_user.role.name == 'Manager':
                context['is_allowed_to_update_project'] = True
            else:
                context['is_allowed_to_update_project'] = False
        else:
            context['is_allowed_to_update_project'] = False
        context['allocation_users'] = allocation_users

        if self.request.user.is_superuser:
            notes = allocation_obj.allocationusernote_set.all()
        else:
            notes = allocation_obj.allocationusernote_set.filter(
                is_private=False)

        context['notes'] = notes
        context['ALLOCATION_ENABLE_ALLOCATION_RENEWAL'] = ALLOCATION_ENABLE_ALLOCATION_RENEWAL
        return context


    def get_context_data(self, **kwargs):
        context = super().get_context_data(**kwargs)
        pk = self.kwargs.get('pk')
        allocation_obj = get_object_or_404(Allocation, pk=pk)
        context['allocation'] = allocation_obj
        return context

    def form_valid(self, form):
        # This method is called when valid form data has been POSTed.
        # It should return an HttpResponse.
        pk = self.kwargs.get('pk')
        allocation_obj = get_object_or_404(Allocation, pk=pk)
        obj = form.save(commit=False)
        obj.author = self.request.user
        obj.allocation = allocation_obj
        obj.save()
        allocation_obj.save()
        return super().form_valid(form)

    def get_success_url(self):
        return reverse_lazy('allocation-invoice-detail', kwargs={'pk': self.object.allocation.pk})


class AllocationUpdateInvoiceNoteView(LoginRequiredMixin, UserPassesTestMixin, UpdateView):
    model = AllocationUserNote
    template_name = 'allocation/allocation_update_invoice_note.html'
    fields = ('is_private', 'note',)

    def test_func(self):
        """ UserPassesTestMixin Tests"""
        if self.request.user.is_superuser:
            return True

        if self.request.user.has_perm('allocation.can_manage_invoice'):
            return True

    def get_success_url(self):
        return reverse_lazy('allocation-invoice-detail', kwargs={'pk': self.object.allocation.pk})


class AllocationDeleteInvoiceNoteView(LoginRequiredMixin, UserPassesTestMixin, TemplateView):
    template_name = 'allocation/allocation_delete_invoice_note.html'

    def test_func(self):
        """ UserPassesTestMixin Tests"""
        if self.request.user.is_superuser:
            return True

        if self.request.user.has_perm('allocation.can_manage_invoice'):
            return True

    def get_notes_to_delete(self, allocation_obj):

        notes_to_delete = [
            {
                'pk': note.pk,
                'note': note.note,
                'author':  note.author.username,
            }
            for note in allocation_obj.allocationusernote_set.all()
        ]

        return notes_to_delete

    def get(self, request, *args, **kwargs):
        pk = self.kwargs.get('pk')
        allocation_obj = get_object_or_404(Allocation, pk=pk)
        notes_to_delete = self.get_notes_to_delete(allocation_obj)
        context = {}
        if notes_to_delete:
            formset = formset_factory(
                AllocationInvoiceNoteDeleteForm, max_num=len(notes_to_delete))
            formset = formset(initial=notes_to_delete, prefix='noteform')
            context['formset'] = formset
        context['allocation'] = allocation_obj
        return render(request, self.template_name, context)

    def post(self, request, *args, **kwargs):

        pk = self.kwargs.get('pk')
        allocation_obj = get_object_or_404(Allocation, pk=pk)
        notes_to_delete = self.get_notes_to_delete(allocation_obj)

        formset = formset_factory(
            AllocationInvoiceNoteDeleteForm, max_num=len(notes_to_delete))
        formset = formset(
            request.POST, initial=notes_to_delete, prefix='noteform')

        if formset.is_valid():
            for form in formset:
                note_form_data = form.cleaned_data
                if note_form_data['selected']:
                    note_obj = AllocationUserNote.objects.get(
                        pk=note_form_data.get('pk'))
                    note_obj.delete()
        else:
            for error in formset.errors:
                messages.error(request, error)

        return HttpResponseRedirect(reverse_lazy('allocation-invoice-detail', kwargs={'pk': allocation_obj.pk}))

def render_to_pdf(template_src, context_dict={}):
	template = get_template(template_src)
	html  = template.render(context_dict)
	result = BytesIO()
	pdf = pisa.pisaDocument(BytesIO(html.encode("ISO-8859-1")), result)
	if not pdf.err:
		return HttpResponse(result.getvalue(), content_type='application/pdf')
	return None


data = {
	"company": "FAS Research Computing",
	"address": "38 Oxford St",
	"city": "Cambridge",
	"state": "MA",
	"zipcode": "02138",


	# "phone": "617-871-9977",
	"website": "billing@rc.fas.harvard.edu",
	}


# one_allocation = Allocation.objects.get(id=21)
dict_obj = []

# one_allocation_users = AllocationUser.objects.filter(allocation__pk = 21)
# print(one_allocation_users)
# print(one_allocation)
# Article.objects.filter(reporter__pk=1)
# Opens up page as PDF
# for e in one_allocation_users:
#     print(e.user.username)
#     print(e.usage)
# I can access the allocation id in ViewPDF function now
class ViewPDF(View):

    def get(self, request, *args, **kwargs):
        # one_allocation_users = AllocationUser.objects.filter(allocation__pk = kwargs)
        # print("line 1775 one_allocation_user",one_allocation_users)
        print("line magic 1773",kwargs)
        # pdf = render_to_pdf('allocation/pdf_template.html', one_allocation_users)
        pdf = render_to_pdf('allocation/pdf_template.html', data)
        return HttpResponse(pdf, content_type='application/pdf')


#Automaticly downloads to PDF file
class DownloadPDF(View):
	def get(self, request, *args, **kwargs):

		pdf = render_to_pdf('allocation/pdf_template.html', data)

		response = HttpResponse(pdf, content_type='allocation/pdf')
		filename = "Invoice_%s.pdf" %("12341231")
		content = "attachment; filename='%s'" %(filename)
		response['Content-Disposition'] = content
		return response

# class PDFUserDetailView(PDFTemplateResponseMixin, DetailView):
#     template_name = 'allocation/pdf_detail.html'
#     context_object_name = data

def index(request):
	context = {}
	return render(request, 'app/index.html', context)<|MERGE_RESOLUTION|>--- conflicted
+++ resolved
@@ -162,19 +162,10 @@
         else:
             context['is_allowed_to_update_project'] = False
 
-<<<<<<< HEAD
-=======
-        bytes_in_tb = 1099511627776
-        allocation_quota_tb = next((a for a in attributes_with_usage if a.allocation_attribute_type.name == "Storage Quota (TB)"
-        ), "None")
-        allocation_usage_tb = float(allocation_quota_tb.allocationattributeusage.value)
->>>>>>> 49707705
-
         # usage_bytes_list written the way it should work
         usage_bytes_list = [u.usage_bytes for u in allocation_users]
         user_usage_sum = sum(usage_bytes_list)
 
-<<<<<<< HEAD
         allocation_quota_bytes = next((a for a in attributes_with_usage if \
                 a.allocation_attribute_type.name == "Quota_in_bytes"), "None")
         if allocation_quota_bytes != "None":
@@ -193,16 +184,6 @@
             context['allocation_quota_bytes'] = float(allocation_quota_in_tb)*bytes_in_tb
             context['allocation_usage_bytes'] = allocation_usage_tb*bytes_in_tb if \
                         allocation_usage_tb != 0 else user_usage_sum
-=======
-        allocation_quota_in_tb = float(allocation_quota_tb.value)
-        #context['allocation_quota_tb'] = allocation_quota_in_tb
-        #context['allocation_usage_tb'] = allocation_usage_tb if allocation_usage_tb != 0 \
-        #            else user_usage_sum/bytes_in_tb
-
-        context['allocation_quota_bytes'] = float(allocation_quota_in_tb)*bytes_in_tb
-        context['allocation_usage_bytes'] = allocation_usage_tb*bytes_in_tb if allocation_usage_tb != 0 \
-                    else user_usage_sum
->>>>>>> 49707705
 
         context['guage_data'] = guage_data
         context['attributes_with_usage'] = attributes_with_usage

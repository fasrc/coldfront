import datetime
import logging
from datetime import date

from io import BytesIO
from xhtml2pdf import pisa

from dateutil.relativedelta import relativedelta
from django import forms
from django.contrib import messages
from django.contrib.auth import get_user_model
from django.contrib.auth.mixins import LoginRequiredMixin, UserPassesTestMixin
from django.core.paginator import EmptyPage, PageNotAnInteger, Paginator
from django.db.models import Q
from django.db.models.query import QuerySet
from django.forms import formset_factory
from django.http import HttpResponse, HttpResponseRedirect
from django.shortcuts import get_object_or_404, render
from django.template.loader import get_template
from django.urls import reverse, reverse_lazy
from django.utils.html import format_html, mark_safe
from django.views import View
from django.views.generic import ListView, TemplateView
from django.views.generic.edit import CreateView, FormView, UpdateView

from coldfront.core.utils.fasrc import get_resource_rate
from coldfront.core.allocation.forms import (AllocationAddUserForm,
                                             AllocationAttributeDeleteForm,
                                             AllocationChangeForm,
                                             AllocationChangeNoteForm,
                                             AllocationAttributeChangeForm,
                                             AllocationAttributeUpdateForm,
                                             AllocationForm,
                                             AllocationInvoiceNoteDeleteForm,
                                             AllocationInvoiceUpdateForm,
                                             AllocationRemoveUserForm,
                                             AllocationReviewUserForm,
                                             AllocationSearchForm,
                                             AllocationUpdateForm)
from coldfront.core.allocation.models import (Allocation, AllocationAccount,
                                              AllocationAttribute,
                                              AllocationAttributeType,
                                              AllocationChangeRequest,
                                              AllocationChangeStatusChoice,
                                              AllocationAttributeChangeRequest,
                                              AllocationStatusChoice,
                                              AllocationUser,
                                              AllocationPermission,
                                              AllocationUserNote,
                                              AllocationUserStatusChoice)
from coldfront.core.allocation.signals import (allocation_activate,
                                               allocation_activate_user,
                                               allocation_disable,
                                               allocation_remove_user,
                                               allocation_change_approved,)
from coldfront.core.allocation.utils import (generate_guauge_data_from_usage,
                                             get_user_resources)
from coldfront.core.project.models import (Project, ProjectUser,
                                           ProjectPermission,
                                           ProjectUserStatusChoice)
from coldfront.core.resource.models import Resource
from coldfront.core.utils.common import get_domain_url, import_from_settings
from coldfront.core.utils.mail import send_allocation_admin_email, send_allocation_customer_email


ALLOCATION_ENABLE_ALLOCATION_RENEWAL = import_from_settings(
    'ALLOCATION_ENABLE_ALLOCATION_RENEWAL', True)
ALLOCATION_DEFAULT_ALLOCATION_LENGTH = import_from_settings(
    'ALLOCATION_DEFAULT_ALLOCATION_LENGTH', 365)
ALLOCATION_ENABLE_CHANGE_REQUESTS_BY_DEFAULT = import_from_settings(
    'ALLOCATION_ENABLE_CHANGE_REQUESTS_BY_DEFAULT', True)

PROJECT_ENABLE_PROJECT_REVIEW = import_from_settings(
    'PROJECT_ENABLE_PROJECT_REVIEW', False)
INVOICE_ENABLED = import_from_settings('INVOICE_ENABLED', False)
if INVOICE_ENABLED:
    INVOICE_DEFAULT_STATUS = import_from_settings(
        'INVOICE_DEFAULT_STATUS', 'Pending Payment')

ALLOCATION_ACCOUNT_ENABLED = import_from_settings(
    'ALLOCATION_ACCOUNT_ENABLED', False)
ALLOCATION_ACCOUNT_MAPPING = import_from_settings(
    'ALLOCATION_ACCOUNT_MAPPING', {})

logger = logging.getLogger(__name__)


def return_allocation_bytes_values(attributes_with_usage, allocation_users):
    # usage_bytes_list written the way it should work
    usage_bytes_list = [u.usage_bytes for u in allocation_users if u.usage_bytes != None]
    user_usage_sum = sum(usage_bytes_list)
    allocation_quota_bytes = next((a for a in attributes_with_usage if \
            a.allocation_attribute_type.name == "Quota_in_bytes"), "None")
    if allocation_quota_bytes != "None":
        allocation_usage_bytes = float(allocation_quota_bytes.allocationattributeusage.value)
    else:
        bytes_in_tb = 1099511627776
        allocation_quota_tb = next((a for a in attributes_with_usage if \
            a.allocation_attribute_type.name == "Storage Quota (TB)"), "None")

        allocation_usage_tb = float(allocation_quota_tb.allocationattributeusage.value)
        allocation_quota_in_tb = float(allocation_quota_tb.value)
        allocation_quota_bytes = float(allocation_quota_in_tb)*bytes_in_tb
        allocation_usage_bytes = allocation_usage_tb*bytes_in_tb if \
                    allocation_usage_tb != 0 else user_usage_sum
    return (allocation_quota_bytes, allocation_usage_bytes)

def make_allocation_change_message(allocation_change_obj, approval):
    return 'Allocation change request to {} has been {} for {} {} ({})'.format(
                allocation_change_obj.allocation.get_parent_resource,
                approval,
                allocation_change_obj.allocation.project.pi.first_name,
                allocation_change_obj.allocation.project.pi.last_name,
                allocation_change_obj.allocation.project.pi.username)

class AllocationDetailView(LoginRequiredMixin, UserPassesTestMixin, TemplateView):
    model = Allocation
    template_name = 'allocation/allocation_detail.html'
    context_object_name = 'allocation'

    def test_func(self):
        """ UserPassesTestMixin Tests"""
        pk = self.kwargs.get('pk')
        allocation_obj = get_object_or_404(Allocation, pk=pk)

        if self.request.user.has_perm('allocation.can_view_all_allocations'):
            return True

        return allocation_obj.has_perm(self.request.user, AllocationPermission.USER)

    def get_context_data(self, **kwargs):
        context = super().get_context_data(**kwargs)
        pk = self.kwargs.get('pk')
        allocation_obj = get_object_or_404(Allocation, pk=pk)
        allocation_users = allocation_obj.allocation_users.exclude(usage_bytes__isnull=True)
<<<<<<< HEAD
=======

>>>>>>> 54dae7af
        # set visible usage attributes
        alloc_attr_set = allocation_obj.get_attribute_set(self.request.user)
        attributes_with_usage = [a for a in alloc_attr_set if hasattr(a, 'allocationattributeusage')]
        attributes = alloc_attr_set

        allocation_changes = allocation_obj.allocationchangerequest_set.all().order_by('-pk')

        guage_data = []
        invalid_attributes = []
        for attribute in attributes_with_usage:
            try:
                guage_data.append(generate_guauge_data_from_usage(
                                attribute.allocation_attribute_type.name,
                                float(attribute.value),
                                float(attribute.allocationattributeusage.value)
                                ))
            except ValueError:
                logger.error("Allocation attribute '%s' is not an int but has a usage",
                             attribute.allocation_attribute_type.name)
                invalid_attributes.append(attribute)

        for a in invalid_attributes:
            attributes_with_usage.remove(a)

        allocation_quota_bytes, allocation_usage_bytes = return_allocation_bytes_values(attributes_with_usage, allocation_obj.allocation_users)


        allocation_quota_tb = next((a for a in attributes_with_usage if \
            a.allocation_attribute_type.name == "Storage Quota (TB)"), "None")

        allocation_usage_tb = float(allocation_quota_tb.allocationattributeusage.value)
        allocation_quota_bytes, allocation_usage_bytes = return_allocation_bytes_values(attributes_with_usage, allocation_obj.allocation_users)
        context['allocation_quota_bytes'] = allocation_quota_bytes
        context['allocation_usage_bytes'] = allocation_usage_bytes
        context['allocation_quota_tb'] = 0 if not allocation_quota_bytes else allocation_quota_bytes/1099511627776
        context['allocation_usage_tb'] = 0 if not allocation_usage_bytes else allocation_usage_bytes/1099511627776

        context['allocation_users'] = allocation_users
        context['guage_data'] = guage_data
        context['attributes_with_usage'] = attributes_with_usage
        context['attributes'] = attributes
        context['allocation_changes'] = allocation_changes

        # set price
        rate = get_resource_rate(allocation_obj.get_resources_as_string)
        context['price'] = rate

        # Can the user update the project?
        context['is_allowed_to_update_project'] = allocation_obj.project.has_perm(
                                self.request.user, ProjectPermission.UPDATE)

        noteset = allocation_obj.allocationusernote_set
        notes = noteset.all() if self.request.user.is_superuser else noteset.filter(
                                                            is_private=False)

        context['notes'] = notes
        context['ALLOCATION_ENABLE_ALLOCATION_RENEWAL'] = ALLOCATION_ENABLE_ALLOCATION_RENEWAL
        return context

    def get(self, request, *args, **kwargs):
        pk = self.kwargs.get('pk')
        allocation_obj = get_object_or_404(Allocation, pk=pk)

        initial_data = {
            'status': allocation_obj.status,
            'end_date': allocation_obj.end_date,
            'start_date': allocation_obj.start_date,
            'description': allocation_obj.description,
            'is_locked': allocation_obj.is_locked,
            'is_changeable': allocation_obj.is_changeable,
        }

        form = AllocationUpdateForm(initial=initial_data)
        if not self.request.user.is_superuser:
            form.fields['is_locked'].disabled = True
            form.fields['is_changeable'].disabled = True

        context = self.get_context_data()
        context['form'] = form
        context['allocation'] = allocation_obj
        return self.render_to_response(context)


    def post(self, request, *args, **kwargs):
        pk = self.kwargs.get('pk')
        allocation_obj = get_object_or_404(Allocation, pk=pk)
        if not self.request.user.is_superuser:
            messages.success(
                request, 'You do not have permission to update the allocation')
            return HttpResponseRedirect(reverse('allocation-detail', kwargs={'pk': pk}))

        initial_data = {
            'status': allocation_obj.status,
            'end_date': allocation_obj.end_date,
            'start_date': allocation_obj.start_date,
            'description': allocation_obj.description,
            'is_locked': allocation_obj.is_locked,
            'is_changeable': allocation_obj.is_changeable,
        }
        form = AllocationUpdateForm(request.POST, initial=initial_data)

        if not form.is_valid():
            context = self.get_context_data()
            context['form'] = form
            context['allocation'] = allocation_obj
            return render(request, self.template_name, context)

        form_data = form.cleaned_data
        end_date = form_data.get('end_date')
        start_date = form_data.get('start_date')
        description = form_data.get('description')
        is_locked = form_data.get('is_locked')
        is_changeable = form_data.get('is_changeable')

        allocation_obj.description = description

        old_status = allocation_obj.status.name
        new_status = form_data.get('status').name

        allocation_obj.status = form_data.get('status')
        allocation_obj.is_locked = is_locked
        allocation_obj.is_changeable = is_changeable

        if start_date and allocation_obj.start_date != start_date:
            allocation_obj.start_date = start_date

        if end_date and allocation_obj.end_date != end_date:
            allocation_obj.end_date = end_date
        allocation_obj.save()

        if old_status != 'Active' == new_status:
            if not start_date:
                start_date = datetime.datetime.now()
            if not end_date:
                end_date = datetime.datetime.now(
                ) + relativedelta(days=ALLOCATION_DEFAULT_ALLOCATION_LENGTH)

            allocation_obj.start_date = start_date
            allocation_obj.end_date = end_date
            allocation_obj.save()

            allocation_activate.send(
                sender=self.__class__, allocation_pk=allocation_obj.pk)
            allocation_users = allocation_obj.allocationuser_set.exclude(status__name__in=['Removed', 'Error'])
            for allocation_user in allocation_users:
                allocation_activate_user.send(
                    sender=self.__class__, allocation_user_pk=allocation_user.pk)

            send_allocation_customer_email(allocation_obj,
                                        'Allocation Activated',
                                        'email/allocation_activated.txt',
                                        domain_url=get_domain_url(self.request))


        elif old_status != new_status in ['Denied', 'New']:
            allocation_obj.start_date = None
            allocation_obj.end_date = None
            allocation_obj.save()

            if new_status == 'Denied':
                allocation_disable.send(
                    sender=self.__class__, allocation_pk=allocation_obj.pk)
                allocation_users = allocation_obj.allocationuser_set.exclude(
                                        status__name__in=['Removed', 'Error'])
                for allocation_user in allocation_users:
                    allocation_remove_user.send(
                        sender=self.__class__, allocation_user_pk=allocation_user.pk)

                send_allocation_customer_email(allocation_obj,
                                        'Allocation Denied',
                                        'email/allocation_denied.txt',
                                        domain_url=get_domain_url(self.request))


        allocation_obj.refresh_from_db()

        messages.success(request, 'Allocation updated!')
        return HttpResponseRedirect(reverse('allocation-detail', kwargs={'pk': pk}))


class AllocationListView(LoginRequiredMixin, ListView):

    model = Allocation
    template_name = 'allocation/allocation_list.html'
    context_object_name = 'allocation_list'
    paginate_by = 25

    def get_queryset(self):

        order_by = self.request.GET.get('order_by')
        if order_by:
            direction = self.request.GET.get('direction')
            dir_dict = {'asc':'', 'des':'-'}
            order_by = dir_dict[direction] + order_by
        else:
            order_by = 'id'

        allocation_search_form = AllocationSearchForm(self.request.GET)

        if allocation_search_form.is_valid():
            data = allocation_search_form.cleaned_data

            if data.get('show_all_allocations') and (self.request.user.is_superuser or self.request.user.has_perm('allocation.can_view_all_allocations')):
                allocations = Allocation.objects.prefetch_related(
                    'project', 'project__pi', 'status',).all().order_by(order_by)
            else:
                allocations = Allocation.objects.prefetch_related('project', 'project__pi', 'status',).filter(
                    Q(project__status__name__in=['New', 'Active', ]) &
                    Q(project__projectuser__status__name='Active') &
                    Q(project__projectuser__user=self.request.user) &

                    (Q(project__projectuser__role__name='Manager') |
                    Q(allocationuser__user=self.request.user) &
                    Q(allocationuser__status__name='Active'))
                ).distinct().order_by(order_by)

            # Project Title
            if data.get('project'):
                allocations = allocations.filter(
                    project__title__icontains=data.get('project'))

            # username
            if data.get('username'):
                allocations = allocations.filter(
                    Q(project__pi__username__icontains=data.get('username')) |
                    Q(allocationuser__user__username__icontains=data.get('username')) &
                    Q(allocationuser__status__name='Active')
                )

            # Resource Type
            if data.get('resource_type'):
                allocations = allocations.filter(
                    resources__resource_type=data.get('resource_type'))

            # Resource Name
            if data.get('resource_name'):
                allocations = allocations.filter(
                    resources__in=data.get('resource_name'))

            # Allocation Attribute Name
            if data.get('allocation_attribute_name') and data.get('allocation_attribute_value'):
                allocations = allocations.filter(
                    Q(allocationattribute__allocation_attribute_type=data.get('allocation_attribute_name')) &
                    Q(allocationattribute__value=data.get(
                        'allocation_attribute_value'))
                )

            # End Date
            if data.get('end_date'):
                allocations = allocations.filter(end_date__lt=data.get(
                    'end_date'), status__name='Active').order_by('end_date')

            # Active from now until date
            if data.get('active_from_now_until_date'):
                allocations = allocations.filter(
                    end_date__gte=date.today())
                allocations = allocations.filter(end_date__lt=data.get(
                    'active_from_now_until_date'), status__name='Active').order_by('end_date')

            # Status
            if data.get('status'):
                allocations = allocations.filter(
                    status__in=data.get('status'))

        else:
            allocations = Allocation.objects.prefetch_related('project', 'project__pi', 'status',).filter(
                Q(allocationuser__user=self.request.user) &
                Q(allocationuser__status__name='Active')
            ).order_by(order_by)

        return allocations.distinct()

    def get_context_data(self, **kwargs):

        context = super().get_context_data(**kwargs)
        allocations_count = self.get_queryset().count()
        context['allocations_count'] = allocations_count

        allocation_search_form = AllocationSearchForm(self.request.GET)

        if allocation_search_form.is_valid():
            data = allocation_search_form.cleaned_data
            filter_parameters = ''
            for key, value in data.items():
                if value:
                    if isinstance(value, QuerySet):
                        filter_parameters += ''.join([f'{key}={ele.pk}&' for ele in value])
                    elif hasattr(value, 'pk'):
                        filter_parameters += '{}={}&'.format(key, value.pk)
                    else:
                        filter_parameters += '{}={}&'.format(key, value)
            context['allocation_search_form'] = allocation_search_form
        else:
            filter_parameters = None
            context['allocation_search_form'] = AllocationSearchForm()

        order_by = self.request.GET.get('order_by')
        if order_by:
            direction = self.request.GET.get('direction')
            filter_parameters_with_order_by = filter_parameters + \
                'order_by=%s&direction=%s&' % (order_by, direction)
        else:
            filter_parameters_with_order_by = filter_parameters

        if filter_parameters:
            context['expand_accordion'] = 'show'
        context['filter_parameters'] = filter_parameters
        context['filter_parameters_with_order_by'] = filter_parameters_with_order_by

        allocation_list = context.get('allocation_list')
        paginator = Paginator(allocation_list, self.paginate_by)

        page = self.request.GET.get('page')

        try:
            allocation_list = paginator.page(page)
        except PageNotAnInteger:
            allocation_list = paginator.page(1)
        except EmptyPage:
            allocation_list = paginator.page(paginator.num_pages)

        return context


class AllocationCreateView(LoginRequiredMixin, UserPassesTestMixin, FormView):
    form_class = AllocationForm
    template_name = 'allocation/allocation_create.html'

    def test_func(self):
        """ UserPassesTestMixin Tests"""
        if self.request.user.is_superuser:
            return True
        project_obj = get_object_or_404(Project, pk=self.kwargs.get('project_pk'))
        if project_obj.has_perm(self.request.user, ProjectPermission.UPDATE):
            return True

        messages.error(self.request,
                    'You do not have permission to create a new allocation.')
        return False

    def dispatch(self, request, *args, **kwargs):
        project_obj = get_object_or_404(Project, pk=self.kwargs.get('project_pk'))

        if project_obj.needs_review:
            messages.error(request,
                'You cannot request a new allocation because you have to review your project first.')
            return HttpResponseRedirect(reverse('project-detail', kwargs={'pk': project_obj.pk}))

        if project_obj.status.name not in ['Active', 'New', ]:
            messages.error(request,
                'You cannot request a new allocation to an archived project.')
            return HttpResponseRedirect(reverse('project-detail', kwargs={'pk': project_obj.pk}))

        return super().dispatch(request, *args, **kwargs)

    def get_context_data(self, **kwargs):
        context = super().get_context_data(**kwargs)
        project_obj = get_object_or_404(
            Project, pk=self.kwargs.get('project_pk'))
        context['project'] = project_obj

        user_resources = get_user_resources(self.request.user)
        resources_form_default_quantities = {}
        resources_form_label_texts = {}
        resources_with_eula = {}
        attr_names = ('quantity_default_value', 'quantity_label', 'eula')
        for resource in user_resources:
            for attr_name in attr_names:
                query = Q(resource_attribute_type__name=attr_name)
                if resource.resourceattribute_set.filter(query).exists():
                    value = resource.resourceattribute_set.get(query).value
                    if attr_name == 'quantity_default_value':
                        resources_form_default_quantities[resource.id] = int(value)
                    if attr_name == 'quantity_label':
                        resources_form_label_texts[resource.id] = mark_safe(f'<strong>{value}*</strong>')
                    if attr_name == 'eula':
                        resources_with_eula[resource.id] = value

        context['resources_form_default_quantities'] = resources_form_default_quantities
        context['resources_form_label_texts'] = resources_form_label_texts
        context['resources_with_eula'] = resources_with_eula
        context['resources_with_accounts'] = list(Resource.objects.filter(
            name__in=list(ALLOCATION_ACCOUNT_MAPPING.keys())).values_list('id', flat=True))

        return context

    def get_form(self, form_class=None):
        """Return an instance of the form to be used in this view."""
        if form_class is None:
            form_class = self.get_form_class()
        return form_class(self.request.user, self.kwargs.get('project_pk'), **self.get_form_kwargs())

    def form_valid(self, form):
        form_data = form.cleaned_data
        project_obj = get_object_or_404(
            Project, pk=self.kwargs.get('project_pk'))
        resource_obj = form_data.get('resource')
        justification = form_data.get('justification')
        quantity = form_data.get('quantity', 1)
        allocation_account = form_data.get('allocation_account', None)
        # A resource is selected that requires an account name selection but user has no account names
        if ALLOCATION_ACCOUNT_ENABLED and resource_obj.name in ALLOCATION_ACCOUNT_MAPPING and AllocationAttributeType.objects.filter(
                name=ALLOCATION_ACCOUNT_MAPPING[resource_obj.name]).exists() and not allocation_account:
            form.add_error(None, format_html(
                'You need to create an account name. Create it by clicking the link under the "Allocation account" field.'))
            return self.form_invalid(form)

        #usernames = form_data.get('users')
        usernames = []
        usernames.append(project_obj.pi.username)
        usernames = list(set(usernames))

        users = [get_user_model().objects.get(username=username) for username in usernames]
        if project_obj.pi not in users:
            users.append(project_obj.pi)

        if INVOICE_ENABLED and resource_obj.requires_payment:
            allocation_status_obj = AllocationStatusChoice.objects.get(
                name=INVOICE_DEFAULT_STATUS)
        else:
            allocation_status_obj = AllocationStatusChoice.objects.get(
                name='New')

        allocation_obj = Allocation.objects.create(
            project=project_obj,
            justification=justification,
            quantity=quantity,
            status=allocation_status_obj
        )

        if ALLOCATION_ENABLE_CHANGE_REQUESTS_BY_DEFAULT:
            allocation_obj.is_changeable = True
            allocation_obj.save()

        allocation_obj.resources.add(resource_obj)

        if ALLOCATION_ACCOUNT_ENABLED and allocation_account and resource_obj.name in ALLOCATION_ACCOUNT_MAPPING:
            allocation_attribute_type_obj = AllocationAttributeType.objects.get(
                name=ALLOCATION_ACCOUNT_MAPPING[resource_obj.name])
            AllocationAttribute.objects.create(
                allocation_attribute_type=allocation_attribute_type_obj,
                allocation=allocation_obj,
                value=allocation_account
            )

        AllocationAttribute.objects.create(allocation=allocation_obj, value=quantity,
            allocation_attribute_type = AllocationAttributeType.objects.get(pk=1))
        allocation_obj.set_usage("Storage Quota (TB)", 0)

        for linked_resource in resource_obj.linked_resources.all():
            allocation_obj.resources.add(linked_resource)

        allocation_user_active_status = AllocationUserStatusChoice.objects.get(
            name='Active')
        for user in users:
            AllocationUser.objects.create(allocation=allocation_obj, user=user,
                                            status=allocation_user_active_status)
        send_allocation_admin_email(allocation_obj, 'New Allocation Request', 'email/new_allocation_request.txt', domain_url=get_domain_url(self.request))

        return super().form_valid(form)

    def get_success_url(self):
        return reverse('project-detail', kwargs={'pk': self.kwargs.get('project_pk')})


class AllocationAddUsersView(LoginRequiredMixin, UserPassesTestMixin, TemplateView):
    template_name = 'allocation/allocation_add_users.html'

    def test_func(self):
        """ UserPassesTestMixin Tests"""
        allocation_obj = get_object_or_404(Allocation, pk=self.kwargs.get('pk'))
        if allocation_obj.has_perm(self.request.user, AllocationPermission.MANAGER):
            return True
        messages.error(self.request,
                'You do not have permission to add users to the allocation.')
        return False

    def dispatch(self, request, *args, **kwargs):
        allocation_obj = get_object_or_404(
            Allocation, pk=self.kwargs.get('pk'))

        message = None
        if allocation_obj.is_locked and not self.request.user.is_superuser:
            message = 'You cannot modify this allocation because it is locked! Contact support for details.'
        elif allocation_obj.status.name not in ['Active', 'New', 'Renewal Requested']:
            message = f'You cannot remove users from a allocation with status {allocation_obj.status.name}.'
        if message:
            messages.error(request, message)
            return HttpResponseRedirect(reverse('allocation-detail',
                                        kwargs={'pk': allocation_obj.pk}))
        return super().dispatch(request, *args, **kwargs)

    def get_users_to_add(self, allocation_obj):
        active_users_in_project = list(allocation_obj.project.projectuser_set.filter(
            status__name='Active').values_list('user__username', flat=True))
        users_already_in_allocation = list(allocation_obj.allocationuser_set.exclude(
            status__name__in=['Removed']).values_list('user__username', flat=True))

        missing_users = list(set(active_users_in_project) -
                             set(users_already_in_allocation))
        missing_users = get_user_model().objects.filter(username__in=missing_users).exclude(
                                    pk=allocation_obj.project.pi.pk)

        users_to_add = [

            {'username': user.username,
             'first_name': user.first_name,
             'last_name': user.last_name,
             'email': user.email, }

            for user in missing_users
        ]

        return users_to_add

    def get(self, request, *args, **kwargs):
        pk = self.kwargs.get('pk')
        allocation_obj = get_object_or_404(Allocation, pk=pk)

        users_to_add = self.get_users_to_add(allocation_obj)
        context = {}

        if users_to_add:
            formset = formset_factory(
                AllocationAddUserForm, max_num=len(users_to_add))
            formset = formset(initial=users_to_add, prefix='userform')
            context['formset'] = formset

        context['allocation'] = allocation_obj
        return render(request, self.template_name, context)

    def post(self, request, *args, **kwargs):
        pk = self.kwargs.get('pk')
        allocation_obj = get_object_or_404(Allocation, pk=pk)

        users_to_add = self.get_users_to_add(allocation_obj)

        formset = formset_factory(
            AllocationAddUserForm, max_num=len(users_to_add))
        formset = formset(request.POST, initial=users_to_add,
                          prefix='userform')

        users_added_count = 0

        if formset.is_valid():

            allocation_user_active_status_choice = AllocationUserStatusChoice.objects.get(
                name='Active')

            for form in formset:
                user_form_data = form.cleaned_data
                if user_form_data['selected']:

                    users_added_count += 1

                    user_obj = get_user_model().objects.get(
                        username=user_form_data.get('username'))

                    if allocation_obj.allocationuser_set.filter(user=user_obj).exists():
                        allocation_user_obj = allocation_obj.allocationuser_set.get(
                            user=user_obj)
                        allocation_user_obj.status = allocation_user_active_status_choice
                        allocation_user_obj.save()
                    else:
                        allocation_user_obj = AllocationUser.objects.create(
                            allocation=allocation_obj, user=user_obj, status=allocation_user_active_status_choice)

                    allocation_activate_user.send(sender=self.__class__,
                                                  allocation_user_pk=allocation_user_obj.pk)
            messages.success(request,
                            f'Added {users_added_count} users to allocation.')
        else:
            for error in formset.errors:
                messages.error(request, error)

        return HttpResponseRedirect(reverse('allocation-detail', kwargs={'pk': pk}))


class AllocationRemoveUsersView(LoginRequiredMixin, UserPassesTestMixin, TemplateView):
    template_name = 'allocation/allocation_remove_users.html'

    def test_func(self):
        """ UserPassesTestMixin Tests"""
        allocation_obj = get_object_or_404(Allocation, pk=self.kwargs.get('pk'))
        if allocation_obj.has_perm(self.request.user, AllocationPermission.MANAGER):
            return True

        messages.error(self.request, 'You do not have permission to remove users from allocation.')
        return False


    def dispatch(self, request, *args, **kwargs):
        allocation_obj = get_object_or_404(Allocation, pk=self.kwargs.get('pk'))

        message = None
        if allocation_obj.is_locked and not self.request.user.is_superuser:
            message = 'You cannot modify this allocation because it is locked! Contact support for details.'
        elif allocation_obj.status.name not in ['Active', 'New', 'Renewal Requested', ]:
            message = f'You cannot remove users from a allocation with status {allocation_obj.status.name}.'
        if message:
            messages.error(request, message)
            return HttpResponseRedirect(reverse('allocation-detail', kwargs={'pk': allocation_obj.pk}))
        return super().dispatch(request, *args, **kwargs)


    def get_users_to_remove(self, allocation_obj):
        users_to_remove = list(allocation_obj.allocationuser_set.exclude(
            status__name__in=['Removed', 'Error', ]).values_list('user__username', flat=True))

        users_to_remove = get_user_model().objects.filter(username__in=users_to_remove).exclude(
            pk__in=[allocation_obj.project.pi.pk, self.request.user.pk])
        users_to_remove = [

            {'username': user.username,
             'first_name': user.first_name,
             'last_name': user.last_name,
             'email': user.email, }

            for user in users_to_remove
        ]

        return users_to_remove

    def get(self, request, *args, **kwargs):
        pk = self.kwargs.get('pk')
        allocation_obj = get_object_or_404(Allocation, pk=pk)

        users_to_remove = self.get_users_to_remove(allocation_obj)
        context = {}

        if users_to_remove:
            formset = formset_factory(
                AllocationRemoveUserForm, max_num=len(users_to_remove))
            formset = formset(initial=users_to_remove, prefix='userform')
            context['formset'] = formset

        context['allocation'] = allocation_obj
        return render(request, self.template_name, context)

    def post(self, request, *args, **kwargs):
        pk = self.kwargs.get('pk')
        allocation_obj = get_object_or_404(Allocation, pk=pk)

        users_to_remove = self.get_users_to_remove(allocation_obj)

        formset = formset_factory(
            AllocationRemoveUserForm, max_num=len(users_to_remove))
        formset = formset(request.POST, initial=users_to_remove, prefix='userform')

        remove_users_count = 0

        if formset.is_valid():
            allocation_user_removed_status_choice = AllocationUserStatusChoice.objects.get(
                name='Removed')
            for form in formset:
                user_form_data = form.cleaned_data
                if user_form_data['selected']:

                    remove_users_count += 1

                    user_obj = get_user_model().objects.get(
                        username=user_form_data.get('username'))
                    if allocation_obj.project.pi == user_obj:
                        continue

                    allocation_user_obj = allocation_obj.allocationuser_set.get(
                        user=user_obj)
                    allocation_user_obj.status = allocation_user_removed_status_choice
                    allocation_user_obj.save()
                    allocation_remove_user.send(sender=self.__class__,
                                                allocation_user_pk=allocation_user_obj.pk)

            messages.success(
                request, f'Removed {remove_users_count} users from allocation.')
        else:
            for error in formset.errors:
                messages.error(request, error)

        return HttpResponseRedirect(reverse('allocation-detail', kwargs={'pk': pk}))


class AllocationAttributeCreateView(LoginRequiredMixin, UserPassesTestMixin, CreateView):
    model = AllocationAttribute
    # fields = ['allocation_attribute_type', 'value', 'is_private', ]
    fields = '__all__'
    template_name = 'allocation/allocation_allocationattribute_create.html'

    def test_func(self):
        """ UserPassesTestMixin Tests"""

        if self.request.user.is_superuser:
            return True
        messages.error(self.request,
                    'You do not have permission to add allocation attributes.')

    def get_context_data(self, **kwargs):
        context = super().get_context_data(**kwargs)
        pk = self.kwargs.get('pk')
        allocation_obj = get_object_or_404(Allocation, pk=pk)
        context['allocation'] = allocation_obj
        return context

    def get_initial(self):
        initial = super().get_initial()
        pk = self.kwargs.get('pk')
        allocation_obj = get_object_or_404(Allocation, pk=pk)
        initial['allocation'] = allocation_obj
        return initial

    def get_form(self, form_class=None):
        """Return an instance of the form to be used in this view."""
        form = super().get_form(form_class)
        form.fields['allocation'].widget = forms.HiddenInput()
        return form

    def get_success_url(self):
        return reverse('allocation-detail', kwargs={'pk': self.kwargs.get('pk')})


class AllocationAttributeDeleteView(LoginRequiredMixin, UserPassesTestMixin, TemplateView):
    template_name = 'allocation/allocation_allocationattribute_delete.html'

    def test_func(self):
        """ UserPassesTestMixin Tests"""
        if self.request.user.is_superuser:
            return True
        messages.error(self.request,
                'You do not have permission to delete allocation attributes.')


    def get_allocation_attributes_to_delete(self, allocation_obj):

        allocation_attributes_to_delete = AllocationAttribute.objects.filter(
            allocation=allocation_obj)
        allocation_attributes_to_delete = [

            {
             'pk': attribute.pk,
             'name': attribute.allocation_attribute_type.name,
             'value': attribute.value,
             }

            for attribute in allocation_attributes_to_delete
        ]

        return allocation_attributes_to_delete

    def get(self, request, *args, **kwargs):
        pk = self.kwargs.get('pk')
        allocation_obj = get_object_or_404(Allocation, pk=pk)

        allocation_attributes_to_delete = self.get_allocation_attributes_to_delete(
            allocation_obj)
        context = {}

        if allocation_attributes_to_delete:
            formset = formset_factory(AllocationAttributeDeleteForm, max_num=len(
                allocation_attributes_to_delete))
            formset = formset(
                initial=allocation_attributes_to_delete, prefix='attributeform')
            context['formset'] = formset
        context['allocation'] = allocation_obj
        return render(request, self.template_name, context)

    def post(self, request, *args, **kwargs):
        pk = self.kwargs.get('pk')
        allocation_obj = get_object_or_404(Allocation, pk=pk)

        allocation_attributes_to_delete = self.get_allocation_attributes_to_delete(
            allocation_obj)

        formset = formset_factory(AllocationAttributeDeleteForm, max_num=len(
            allocation_attributes_to_delete))
        formset = formset(
            request.POST, initial=allocation_attributes_to_delete, prefix='attributeform')

        attributes_deleted_count = 0

        if formset.is_valid():
            for form in formset:
                form_data = form.cleaned_data
                if form_data['selected']:
                    allocation_attribute = AllocationAttribute.objects.get(
                        pk=form_data['pk'])
                    allocation_attribute.delete()
                    attributes_deleted_count += 1

            messages.success(request,
                f'Deleted {attributes_deleted_count} attributes from allocation.')
        else:
            for error in formset.errors:
                messages.error(request, error)

        return HttpResponseRedirect(reverse('allocation-detail', kwargs={'pk': pk}))


class AllocationNoteCreateView(LoginRequiredMixin, UserPassesTestMixin, CreateView):
    model = AllocationUserNote
    fields = '__all__'
    template_name = 'allocation/allocation_note_create.html'

    def test_func(self):
        """ UserPassesTestMixin Tests"""

        if self.request.user.is_superuser:
            return True
        messages.error(
            self.request, 'You do not have permission to add allocation notes.')

    def get_context_data(self, **kwargs):
        context = super().get_context_data(**kwargs)
        pk = self.kwargs.get('pk')
        allocation_obj = get_object_or_404(Allocation, pk=pk)
        context['allocation'] = allocation_obj
        return context

    def get_initial(self):
        initial = super().get_initial()
        pk = self.kwargs.get('pk')
        allocation_obj = get_object_or_404(Allocation, pk=pk)
        author = self.request.user
        initial['allocation'] = allocation_obj
        initial['author'] = author
        return initial

    def get_form(self, form_class=None):
        """Return an instance of the form to be used in this view."""
        form = super().get_form(form_class)
        form.fields['allocation'].widget = forms.HiddenInput()
        form.fields['author'].widget = forms.HiddenInput()
        form.order_fields([ 'allocation', 'author', 'note', 'is_private' ])
        return form

    def get_success_url(self):
        return reverse('allocation-detail', kwargs={'pk': self.kwargs.get('pk')})


class AllocationRequestListView(LoginRequiredMixin, UserPassesTestMixin, TemplateView):
    template_name = 'allocation/allocation_request_list.html'
    login_url = '/'

    def test_func(self):
        """ UserPassesTestMixin Tests"""

        review_perm = self.request.user.has_perm('allocation.can_review_allocation_requests')
        if self.request.user.is_superuser or review_perm:
            return True

        messages.error(
            self.request, 'You do not have permission to review allocation requests.')
        return False

    def get_context_data(self, **kwargs):
        context = super().get_context_data(**kwargs)
        allocation_list = Allocation.objects.filter(
            status__name__in=['New', 'Renewal Requested', 'Approved',])
        context['allocation_list'] = allocation_list
        context['PROJECT_ENABLE_PROJECT_REVIEW'] = PROJECT_ENABLE_PROJECT_REVIEW
        context['ALLOCATION_DEFAULT_ALLOCATION_LENGTH'] = ALLOCATION_DEFAULT_ALLOCATION_LENGTH
        return context


class AllocationActivateRequestView(LoginRequiredMixin, UserPassesTestMixin, View):
    login_url = '/'

    def test_func(self):
        """ UserPassesTestMixin Tests"""

        review_perm = self.request.user.has_perm('allocation.can_review_allocation_requests')
        if self.request.user.is_superuser or review_perm:
            return True

        messages.error(self.request,
                'You do not have permission to activate an allocation request.')
        return False

    def get(self, request, pk):
        allocation_obj = get_object_or_404(Allocation, pk=pk)

        allocation_status_active_obj = AllocationStatusChoice.objects.get(
            name='Active')
        start_date = datetime.datetime.now()
        end_date = datetime.datetime.now(
        ) + relativedelta(days=ALLOCATION_DEFAULT_ALLOCATION_LENGTH)

        allocation_obj.status = allocation_status_active_obj
        allocation_obj.start_date = start_date
        allocation_obj.end_date = end_date
        allocation_obj.save()

        messages.success(request, 'Allocation to {} has been ACTIVATED for {} {} ({})'.format(
            allocation_obj.get_parent_resource,
            allocation_obj.project.pi.first_name,
            allocation_obj.project.pi.last_name,
            allocation_obj.project.pi.username)
        )

        allocation_activate.send(sender=self.__class__,
                                allocation_pk=allocation_obj.pk)
        allocation_users = allocation_obj.allocationuser_set.exclude(
                                status__name__in=['Removed', 'Error'])
        for allocation_user in allocation_users:
            allocation_activate_user.send(
                sender=self.__class__, allocation_user_pk=allocation_user.pk)

        send_allocation_customer_email(allocation_obj,
                                    'Allocation Activated',
                                    'email/allocation_activated.txt',
                                    domain_url=get_domain_url(self.request))

        if 'request-list' in request.META.get('HTTP_REFERER'):
            return HttpResponseRedirect(reverse('allocation-request-list'))
        return HttpResponseRedirect(reverse('allocation-detail', kwargs={'pk': pk}))


class AllocationDenyRequestView(LoginRequiredMixin, UserPassesTestMixin, View):
    login_url = '/'

    def test_func(self):
        """ UserPassesTestMixin Tests"""

        review_perm = self.request.user.has_perm('allocation.can_review_allocation_requests')
        if self.request.user.is_superuser or review_perm:
            return True

        messages.error(self.request,
                'You do not have permission to deny a allocation request.')
        return False

    def get(self, request, pk):
        allocation_obj = get_object_or_404(Allocation, pk=pk)

        allocation_status_denied_obj = AllocationStatusChoice.objects.get(
            name='Denied')

        allocation_obj.status = allocation_status_denied_obj
        allocation_obj.start_date = None
        allocation_obj.end_date = None
        allocation_obj.save()

        messages.success(request, 'Allocation to {} has been DENIED for {} {} ({})'.format(
            allocation_obj.resources.first(),
            allocation_obj.project.pi.first_name,
            allocation_obj.project.pi.last_name,
            allocation_obj.project.pi.username)
        )

        allocation_disable.send(
            sender=self.__class__, allocation_pk=allocation_obj.pk)
        allocation_users = allocation_obj.allocationuser_set.exclude(status__name__in=['Removed', 'Error'])
        for allocation_user in allocation_users:
            allocation_remove_user.send(
                sender=self.__class__, allocation_user_pk=allocation_user.pk)

        send_allocation_customer_email(allocation_obj, 'Allocation Denied',
                                        'email/allocation_denied.txt',
                                        domain_url=get_domain_url(self.request))

        if 'request-list' in request.path:
            return HttpResponseRedirect(reverse('allocation-request-list'))
        return HttpResponseRedirect(reverse('allocation-detail', kwargs={'pk': pk}))



class AllocationRenewView(LoginRequiredMixin, UserPassesTestMixin, TemplateView):
    template_name = 'allocation/allocation_renew.html'

    def test_func(self):
        """ UserPassesTestMixin Tests"""
        if self.request.user.is_superuser:
            return True

        allocation_obj = get_object_or_404(Allocation, pk=self.kwargs.get('pk'))
        if allocation_obj.has_perm(self.request.user, AllocationPermission.MANAGER):
            return True

        messages.error(
            self.request, 'You do not have permission to renew allocations.')
        return False

    def dispatch(self, request, *args, **kwargs):
        allocation_obj = get_object_or_404(
            Allocation, pk=self.kwargs.get('pk'))

        if not ALLOCATION_ENABLE_ALLOCATION_RENEWAL:
            messages.error(
                request, 'Allocation renewal is disabled. Request a new allocation to this resource if you want to continue using it after the active until date.')
            return HttpResponseRedirect(reverse('allocation-detail', kwargs={'pk': allocation_obj.pk}))

        if allocation_obj.status.name not in ['Active', ]:
            messages.error(request,
                f'You cannot renew an allocation with status {allocation_obj.status.name}.')
            return HttpResponseRedirect(reverse('allocation-detail', kwargs={'pk': allocation_obj.pk}))

        if allocation_obj.project.needs_review:
            messages.error(
                request, 'You cannot renew your allocation because you have to review your project first.')
            return HttpResponseRedirect(reverse('project-detail', kwargs={'pk': allocation_obj.project.pk}))

        if allocation_obj.expires_in > 60:
            messages.error(
                request, 'It is too soon to review your allocation.')
            return HttpResponseRedirect(reverse('allocation-detail', kwargs={'pk': allocation_obj.pk}))

        return super().dispatch(request, *args, **kwargs)

    def get_users_in_allocation(self, allocation_obj):
        users_in_allocation = allocation_obj.allocationuser_set.exclude(
            status__name__in=['Removed']).exclude(user__pk__in=[allocation_obj.project.pi.pk, self.request.user.pk]).order_by('user__username')

        users = [

            {'username': allocation_user.user.username,
             'first_name': allocation_user.user.first_name,
             'last_name': allocation_user.user.last_name,
             'email': allocation_user.user.email, }

            for allocation_user in users_in_allocation
        ]

        return users

    def get(self, request, *args, **kwargs):
        pk = self.kwargs.get('pk')
        allocation_obj = get_object_or_404(Allocation, pk=pk)

        users_in_allocation = self.get_users_in_allocation(allocation_obj)
        context = {}

        if users_in_allocation:
            formset = formset_factory(
                AllocationReviewUserForm, max_num=len(users_in_allocation))
            formset = formset(initial=users_in_allocation, prefix='userform')
            context['formset'] = formset

            context['resource_eula'] = {}
            if allocation_obj.get_parent_resource.resourceattribute_set.filter(resource_attribute_type__name='eula').exists():
                value = allocation_obj.get_parent_resource.resourceattribute_set.get(resource_attribute_type__name='eula').value
                context['resource_eula'].update({'eula': value})

        context['allocation'] = allocation_obj
        return render(request, self.template_name, context)

    def post(self, request, *args, **kwargs):
        pk = self.kwargs.get('pk')
        allocation_obj = get_object_or_404(Allocation, pk=pk)

        users_in_allocation = self.get_users_in_allocation(allocation_obj)

        formset = formset_factory(
            AllocationReviewUserForm, max_num=len(users_in_allocation))
        formset = formset(
            request.POST, initial=users_in_allocation, prefix='userform')

        allocation_renewal_requested_status_choice = AllocationStatusChoice.objects.get(
            name='Renewal Requested')
        allocation_user_removed_status_choice = AllocationUserStatusChoice.objects.get(
            name='Removed')
        project_user_remove_status_choice = ProjectUserStatusChoice.objects.get(
            name='Removed')

        allocation_obj.status = allocation_renewal_requested_status_choice
        allocation_obj.save()

        if not users_in_allocation or formset.is_valid():

            if users_in_allocation:
                for form in formset:
                    user_form_data = form.cleaned_data
                    user_obj = get_user_model().objects.get(
                        username=user_form_data.get('username'))
                    user_status = user_form_data.get('user_status')

                    if user_status == 'keep_in_project_only':
                        allocation_user_obj = allocation_obj.allocationuser_set.get(
                            user=user_obj)
                        allocation_user_obj.status = allocation_user_removed_status_choice
                        allocation_user_obj.save()

                        allocation_remove_user.send(
                            sender=self.__class__, allocation_user_pk=allocation_user_obj.pk)

                    elif user_status == 'remove_from_project':
                        for active_allocation in allocation_obj.project.allocation_set.filter(status__name__in=(
                            'Active', 'New', )):

                            allocation_user_obj = active_allocation.allocationuser_set.get(
                                user=user_obj)
                            allocation_user_obj.status = allocation_user_removed_status_choice
                            allocation_user_obj.save()
                            allocation_remove_user.send(
                                sender=self.__class__, allocation_user_pk=allocation_user_obj.pk)

                        project_user_obj = ProjectUser.objects.get(
                            project=allocation_obj.project,
                            user=user_obj)
                        project_user_obj.status = project_user_remove_status_choice
                        project_user_obj.save()

            send_allocation_admin_email(allocation_obj, 'Allocation Renewed', 'email/allocation_renewed.txt', domain_url=get_domain_url(self.request))

            messages.success(request, 'Allocation renewed successfully')
        else:
            if not formset.is_valid():
                for error in formset.errors:
                    messages.error(request, error)
        return HttpResponseRedirect(reverse('project-detail', kwargs={'pk': allocation_obj.project.pk}))


class AllocationInvoiceListView(LoginRequiredMixin, UserPassesTestMixin, ListView):
    model = Allocation
    template_name = 'allocation/allocation_invoice_list.html'
    context_object_name = 'allocation_list'

    def test_func(self):
        """ UserPassesTestMixin Tests"""
        invoice_perm = self.request.user.has_perm('allocation.can_manage_invoice')
        if self.request.user.is_superuser or invoice_perm:
            return True
        messages.error(
            self.request, 'You do not have permission to manage invoices.')
        return False

    def get_queryset(self):
<<<<<<< HEAD
        allocations = Allocation.objects.filter(status__name__in=['Active', ])
=======
        # allocations = Allocation.objects.filter(
        #     status__name__in=['Paid', 'Payment Pending', 'Payment Requested' ])
        allocations = Allocation.objects.filter(
            status__name__in=['Active', 'Payment Pending',  ])
>>>>>>> 54dae7af
        return allocations


class AllocationInvoicePaidView(LoginRequiredMixin, UserPassesTestMixin, ListView):
    model = Allocation
    template_name = 'allocation/allocation_invoice_paid_list.html'
    context_object_name = 'allocation_list'

    def test_func(self):
        """ UserPassesTestMixin Tests"""
        invoice_perm = self.request.user.has_perm('allocation.can_manage_invoice')
        if self.request.user.is_superuser or invoice_perm:
            return True
        messages.error(
            self.request, 'You do not have permission to manage invoices.')
        return False

    def get_queryset(self):

<<<<<<< HEAD
        allocations = Allocation.objects.filter(
            status__name__in=['Paid',  ])
=======
        # allocations = Allocation.objects.filter(
        #     status__name__in=['Paid', 'Payment Pending', 'Payment Requested' ])
        allocations = Allocation.objects.filter(status__name__in=['Paid',  ])
>>>>>>> 54dae7af
        return allocations


# this is the view class thats rendering allocation_invoice_detail.
class AllocationInvoiceDetailView(LoginRequiredMixin, UserPassesTestMixin, TemplateView):
    model = Allocation
    template_name = 'allocation/allocation_invoice_detail.html'
    context_object_name = 'allocation'

    def test_func(self):
        """ UserPassesTestMixin Tests"""
        invoice_perm = self.request.user.has_perm('allocation.can_manage_invoice')
        if self.request.user.is_superuser or invoice_perm:
            return True
        messages.error(self.request, 'You do not have permission to view invoices.')
        return False

    def get_context_data(self, **kwargs):
        """Create all the variables for allocation_invoice_detail.html
        """
        context = super().get_context_data(**kwargs)
        pk = self.kwargs.get('pk')
        allocation_obj = get_object_or_404(Allocation, pk=pk)
        allocation_users = allocation_obj.allocationuser_set.exclude(
            status__name__in=['Removed']).exclude(usage_bytes__isnull=True).order_by('user__username')

        alloc_attr_set = allocation_obj.get_attribute_set(self.request.user)

        attributes_with_usage = [a for a in alloc_attr_set if hasattr(a, 'allocationattributeusage')]
        attributes = [a for a in alloc_attr_set]

        guage_data = []
        invalid_attributes = []
        for attribute in attributes_with_usage:
            try:
                guage_data.append(generate_guauge_data_from_usage(attribute.allocation_attribute_type.name,
                            float(attribute.value), float(attribute.allocationattributeusage.value)))
            except ValueError:
                logger.error("Allocation attribute '%s' is not an int but has a usage",
                            attribute.allocation_attribute_type.name)
                invalid_attributes.append(attribute)

        for a in invalid_attributes:
            attributes_with_usage.remove(a)


        allocation_quota_tb = next((a for a in attributes_with_usage if \
            a.allocation_attribute_type.name == "Storage Quota (TB)"), "None")

        # allocation_usage_tb = float(allocation_quota_tb.allocationattributeusage.value)
        allocation_quota_bytes, allocation_usage_bytes = return_allocation_bytes_values(attributes_with_usage, allocation_users)
        context['allocation_quota_bytes'] = allocation_quota_bytes
        context['allocation_usage_bytes'] = allocation_usage_bytes
        context['allocation_quota_tb'] = 0 if not allocation_quota_bytes else allocation_quota_bytes/1099511627776
        context['allocation_usage_tb'] = 0 if not allocation_usage_bytes else allocation_usage_bytes/1099511627776

        context['guage_data'] = guage_data
        context['attributes_with_usage'] = attributes_with_usage
        context['attributes'] = attributes

        # set price
        rate = get_resource_rate(allocation_obj.get_resources_as_string)
        context['price'] = rate

        # Can the user update the project?
        context['is_allowed_to_update_project'] = allocation_obj.project.has_perm(
                                    self.request.user, ProjectPermission.UPDATE)
        context['allocation_users'] = allocation_users

        if self.request.user.is_superuser:
            notes = allocation_obj.allocationusernote_set.all()
        else:
            notes = allocation_obj.allocationusernote_set.filter(is_private=False)

        context['notes'] = notes
        context['ALLOCATION_ENABLE_ALLOCATION_RENEWAL'] = ALLOCATION_ENABLE_ALLOCATION_RENEWAL
        return context


    def get(self, request, *args, **kwargs):
        pk = self.kwargs.get('pk')
        allocation_obj = get_object_or_404(Allocation, pk=pk)

        initial_data = {
            'status': allocation_obj.status,
        }

        form = AllocationInvoiceUpdateForm(initial=initial_data)

        context = self.get_context_data()
        context['form'] = form
        context['allocation'] = allocation_obj

        return render(request, self.template_name, context)

    def post(self, request, *args, **kwargs):
        pk = self.kwargs.get('pk')
        allocation_obj = get_object_or_404(Allocation, pk=pk)

        initial_data = {'status': allocation_obj.status,}
        form = AllocationInvoiceUpdateForm(request.POST, initial=initial_data)

        if form.is_valid():
            form_data = form.cleaned_data
            allocation_obj.status = form_data.get('status')
            allocation_obj.save()
            messages.success(request, 'Allocation updated!')
        else:
            for error in form.errors:
                messages.error(request, error)
        return HttpResponseRedirect(reverse('allocation-invoice-detail', kwargs={'pk': pk}))


class AllocationAddInvoiceNoteView(LoginRequiredMixin, UserPassesTestMixin, CreateView):
    model = AllocationUserNote
    template_name = 'allocation/allocation_add_invoice_note.html'
    fields = ('is_private', 'note',)

    def test_func(self):
        """ UserPassesTestMixin Tests"""
        invoice_perm = self.request.user.has_perm('allocation.can_manage_invoice')
        if self.request.user.is_superuser or invoice_perm:
            return True
        messages.error(self.request, 'You do not have permission to manage invoices.')
        return False

    def get_context_data(self, **kwargs):
        context = super().get_context_data(**kwargs)
        pk = self.kwargs.get('pk')
        allocation_obj = get_object_or_404(Allocation, pk=pk)
        context['allocation'] = allocation_obj
        return context

    def form_valid(self, form):
        # This method is called when valid form data has been POSTed.
        # It should return an HttpResponse.
        pk = self.kwargs.get('pk')
        allocation_obj = get_object_or_404(Allocation, pk=pk)
        obj = form.save(commit=False)
        obj.author = self.request.user
        obj.allocation = allocation_obj
        obj.save()
        allocation_obj.save()
        return super().form_valid(form)

    def get_success_url(self):
        return reverse_lazy('allocation-invoice-detail', kwargs={'pk': self.object.allocation.pk})


class AllocationUpdateInvoiceNoteView(LoginRequiredMixin, UserPassesTestMixin, UpdateView):
    model = AllocationUserNote
    template_name = 'allocation/allocation_update_invoice_note.html'
    fields = ('is_private', 'note',)

    def test_func(self):
        """ UserPassesTestMixin Tests"""
        invoice_perm = self.request.user.has_perm('allocation.can_manage_invoice')
        if self.request.user.is_superuser or invoice_perm:
            return True
        messages.error(self.request, 'You do not have permission to manage invoices.')
        return False

    def get_success_url(self):
        return reverse_lazy('allocation-invoice-detail', kwargs={'pk': self.object.allocation.pk})


class AllocationDeleteInvoiceNoteView(LoginRequiredMixin, UserPassesTestMixin, TemplateView):
    template_name = 'allocation/allocation_delete_invoice_note.html'

    def test_func(self):
        """ UserPassesTestMixin Tests"""
        invoice_perm = self.request.user.has_perm('allocation.can_manage_invoice')
        if self.request.user.is_superuser or invoice_perm:
            return True
        messages.error(self.request, 'You do not have permission to manage invoices.')
        return False

    def get_notes_to_delete(self, allocation_obj):

        notes_to_delete = [
            {
                'pk': note.pk,
                'note': note.note,
                'author':  note.author.username,
            }
            for note in allocation_obj.allocationusernote_set.all()
        ]

        return notes_to_delete

    def get(self, request, *args, **kwargs):
        pk = self.kwargs.get('pk')
        allocation_obj = get_object_or_404(Allocation, pk=pk)
        notes_to_delete = self.get_notes_to_delete(allocation_obj)
        context = {}
        if notes_to_delete:
            formset = formset_factory(
                AllocationInvoiceNoteDeleteForm, max_num=len(notes_to_delete))
            formset = formset(initial=notes_to_delete, prefix='noteform')
            context['formset'] = formset
        context['allocation'] = allocation_obj
        return render(request, self.template_name, context)

    def post(self, request, *args, **kwargs):

        pk = self.kwargs.get('pk')
        allocation_obj = get_object_or_404(Allocation, pk=pk)
        notes_to_delete = self.get_notes_to_delete(allocation_obj)

        formset = formset_factory(
            AllocationInvoiceNoteDeleteForm, max_num=len(notes_to_delete))
        formset = formset(
            request.POST, initial=notes_to_delete, prefix='noteform')

        if formset.is_valid():
            for form in formset:
                note_form_data = form.cleaned_data
                if note_form_data['selected']:
                    note_obj = AllocationUserNote.objects.get(
                        pk=note_form_data.get('pk'))
                    note_obj.delete()
        else:
            for error in formset.errors:
                messages.error(request, error)

        return HttpResponseRedirect(reverse_lazy('allocation-invoice-detail', kwargs={'pk': allocation_obj.pk}))

def render_to_pdf(template_src, context_dict={}):
    template = get_template(template_src)
    html  = template.render(context_dict)
    result = BytesIO()
    pdf = pisa.pisaDocument(BytesIO(html.encode("ISO-8859-1")), result)
    if not pdf.err:
        return HttpResponse(result.getvalue(), content_type='application/pdf')
    return None


data = {
    "company": "FAS Research Computing",
    "address": "38 Oxford St",
    "city": "Cambridge",
    "state": "MA",
    "zipcode": "02138",


    # "phone": "617-871-9977",
    "website": "billing@rc.fas.harvard.edu",
    }


class ViewPDF(View):

    def get(self, request, *args, **kwargs):
        # one_allocation_users = AllocationUser.objects.filter(allocation__pk = kwargs)
        # print("line 1775 one_allocation_user",one_allocation_users)
        print("line magic 1773",kwargs)
        # pdf = render_to_pdf('allocation/pdf_template.html', one_allocation_users)
        pdf = render_to_pdf('allocation/pdf_template.html', data)
        return HttpResponse(pdf, content_type='application/pdf')


#Automaticly downloads to PDF file
class DownloadPDF(View):
    def get(self, request, *args, **kwargs):

        pdf = render_to_pdf('allocation/pdf_template.html', data)

        response = HttpResponse(pdf, content_type='allocation/pdf')
        filename = "Invoice_%s.pdf" %("12341231")
        content = "attachment; filename='%s'" %(filename)
        response['Content-Disposition'] = content
        return response

# class PDFUserDetailView(PDFTemplateResponseMixin, DetailView):
#     template_name = 'allocation/pdf_detail.html'
#     context_object_name = data

    def index(self, request):
        context = {}
        return render(request, 'app/index.html', context)

    def get_queryset(self):
        return AllocationAccount.objects.filter(user=self.request.user)


class AllocationChangeDetailView(LoginRequiredMixin, UserPassesTestMixin, FormView):
    formset_class = AllocationAttributeUpdateForm
    template_name = 'allocation/allocation_change_detail.html'

    def test_func(self):
        """ UserPassesTestMixin Tests"""
        view_perm = self.request.user.has_perm('allocation.can_view_all_allocations')
        if self.request.user.is_superuser or view_perm:
            return True

        allocation_change_obj = get_object_or_404(
            AllocationChangeRequest, pk=self.kwargs.get('pk'))

        if allocation_change_obj.allocation.has_perm(self.request.user, AllocationPermission.MANAGER):
            return True
        return False


    def get_allocation_attributes_to_change(self, allocation_change_obj):
        attributes_to_change = allocation_change_obj.allocationattributechangerequest_set.all()

        attributes_to_change = [

            {'change_pk': attribute_change.pk,
             'attribute_pk': attribute_change.allocation_attribute.pk,
             'name': attribute_change.allocation_attribute.allocation_attribute_type.name,
             'value': attribute_change.allocation_attribute.value,
             'new_value': attribute_change.new_value,
             }

            for attribute_change in attributes_to_change
        ]

        return attributes_to_change

    def get_context_data(self, **kwargs):
        context = {}

        allocation_change_obj = get_object_or_404(
            AllocationChangeRequest, pk=self.kwargs.get('pk'))

        allocation_attributes_to_change = self.get_allocation_attributes_to_change(
            allocation_change_obj)

        if allocation_attributes_to_change:
            formset = formset_factory(self.formset_class, max_num=len(
                allocation_attributes_to_change))
            formset = formset(
                initial=allocation_attributes_to_change, prefix='attributeform')
            context['formset'] = formset

        context['allocation_change'] = allocation_change_obj
        context['attribute_changes'] = allocation_attributes_to_change

        return context

    def get(self, request, *args, **kwargs):

        allocation_change_obj = get_object_or_404(
            AllocationChangeRequest, pk=self.kwargs.get('pk'))

        allocation_change_form = AllocationChangeForm(
            initial={'justification': allocation_change_obj.justification,
                     'end_date_extension': allocation_change_obj.end_date_extension})
        allocation_change_form.fields['justification'].disabled = True
        if allocation_change_obj.status.name != 'Pending':
            allocation_change_form.fields['end_date_extension'].disabled = True
        if not self.request.user.is_staff and not self.request.user.is_superuser:
            allocation_change_form.fields['end_date_extension'].disabled = True

        note_form = AllocationChangeNoteForm(
            initial={'notes': allocation_change_obj.notes})

        context = self.get_context_data()

        context['allocation_change_form'] = allocation_change_form
        context['note_form'] = note_form
        return render(request, self.template_name, context)


    def post(self, request, *args, **kwargs):
        pk = self.kwargs.get('pk')
        if not self.request.user.is_superuser:
            messages.error(
                request, 'You do not have permission to update an allocation change request')
            return HttpResponseRedirect(reverse('allocation-change-detail', kwargs={'pk': pk}))

        allocation_change_obj = get_object_or_404(AllocationChangeRequest, pk=pk)
        allocation_change_form = AllocationChangeForm(request.POST,
            initial={'justification': allocation_change_obj.justification,
                     'end_date_extension': allocation_change_obj.end_date_extension})
        allocation_change_form.fields['justification'].required = False

        allocation_attributes_to_change = self.get_allocation_attributes_to_change(
            allocation_change_obj)

        if allocation_attributes_to_change:
            formset = formset_factory(self.formset_class, max_num=len(
                allocation_attributes_to_change))
            formset = formset(
                request.POST, initial=allocation_attributes_to_change, prefix='attributeform')

        note_form = AllocationChangeNoteForm(
            request.POST, initial={'notes': allocation_change_obj.notes})

        if not note_form.is_valid():
            allocation_change_form = AllocationChangeForm(
                initial={'justification': allocation_change_obj.justification})
            allocation_change_form.fields['justification'].disabled = True
            context = self.get_context_data()
            context['note_form'] = note_form
            context['allocation_change_form'] = allocation_change_form
            return render(request, self.template_name, context)

        notes = note_form.cleaned_data.get('notes')

        if request.POST.get('choice') == 'deny':
            allocation_change_obj.notes = notes

            allocation_change_status_denied_obj = AllocationChangeStatusChoice.objects.get(
                name='Denied')
            allocation_change_obj.status = allocation_change_status_denied_obj
            allocation_change_obj.save()

            message = make_allocation_change_message(allocation_change_obj, "DENIED")
            messages.success(request, message)

            send_allocation_customer_email(allocation_change_obj.allocation,
                                       'Allocation Change Denied',
                                       'email/allocation_change_denied.txt',
                                       domain_url=get_domain_url(self.request))
            return HttpResponseRedirect(reverse('allocation-change-detail', kwargs={'pk': pk}))


        if not allocation_change_form.is_valid():
            for error in allocation_change_form.errors:
                messages.error(request, error)
            if allocation_attributes_to_change and not formset.is_valid():
                attribute_errors = ""
                for error in formset.errors:
                    if error:
                        attribute_errors += error.get('__all__')
                messages.error(request, attribute_errors)
            return HttpResponseRedirect(reverse('allocation-change-detail', kwargs={'pk': pk}))


        allocation_change_obj.notes = notes

        if request.POST.get('choice') == 'update' and allocation_change_obj.status.name != 'Pending':
            allocation_change_obj.save()
            messages.success(request, 'Allocation change request updated!')
            return HttpResponseRedirect(reverse('allocation-change-detail', kwargs={'pk': pk}))


        form_data = allocation_change_form.cleaned_data
        end_date_extension = form_data.get('end_date_extension')

        if not allocation_attributes_to_change and end_date_extension == 0:
            messages.error(request, 'You must make a change to the allocation.')
            return HttpResponseRedirect(reverse('allocation-change-detail', kwargs={'pk': pk}))

        if end_date_extension != allocation_change_obj.end_date_extension:
            allocation_change_obj.end_date_extension = end_date_extension

        if allocation_attributes_to_change:
            for entry in formset:
                formset_data = entry.cleaned_data
                new_value = formset_data.get('new_value')
                attribute_change = AllocationAttributeChangeRequest.objects.get(
                                            pk=formset_data.get('change_pk'))

                if new_value != attribute_change.new_value:
                    attribute_change.new_value = new_value
                    attribute_change.save()


        if request.POST.get('choice') == 'update':
            allocation_change_obj.save()
            messages.success(request, 'Allocation change request updated!')


        elif request.POST.get('choice') == 'approve':
            allocation_change_status_active_obj = AllocationChangeStatusChoice.objects.get(
                name='Approved')
            allocation_change_obj.status = allocation_change_status_active_obj

            if end_date_extension != allocation_change_obj.end_date_extension:
                new_end_date = allocation_change_obj.allocation.end_date + relativedelta(
                    days=allocation_change_obj.end_date_extension)
                allocation_change_obj.allocation.end_date = new_end_date

                allocation_change_obj.allocation.save()
            allocation_change_obj.save()
            if allocation_attributes_to_change:
                attribute_change_list = allocation_change_obj.allocationattributechangerequest_set.all()
                for attribute_change in attribute_change_list:
                    attribute_change.allocation_attribute.value = attribute_change.new_value
                    attribute_change.allocation_attribute.save()

            message = make_allocation_change_message(allocation_change_obj, "APPROVED")
            messages.success(request, message)

            allocation_change_approved.send(
                sender=self.__class__,
                allocation_pk=allocation_change_obj.allocation.pk,
                allocation_change_pk=allocation_change_obj.pk,)

            send_allocation_customer_email(allocation_change_obj.allocation,
                                           'Allocation Change Approved',
                                           'email/allocation_change_approved.txt',
                                           domain_url=get_domain_url(self.request))

        return HttpResponseRedirect(reverse('allocation-change-detail', kwargs={'pk': pk}))




class AllocationChangeListView(LoginRequiredMixin, UserPassesTestMixin, TemplateView):
    template_name = 'allocation/allocation_change_list.html'
    login_url = '/'

    def test_func(self):
        """ UserPassesTestMixin Tests"""
        review_perm = self.request.user.has_perm('allocation.can_review_allocation_requests')
        if self.request.user.is_superuser or review_perm:
            return True
        messages.error(
            self.request, 'You do not have permission to review allocation requests.')
        return False

    def get_context_data(self, **kwargs):
        context = super().get_context_data(**kwargs)
        allocation_change_list = AllocationChangeRequest.objects.filter(
            status__name__in=['Pending', ])
        context['allocation_change_list'] = allocation_change_list
        context['PROJECT_ENABLE_PROJECT_REVIEW'] = PROJECT_ENABLE_PROJECT_REVIEW
        return context


class AllocationChangeView(LoginRequiredMixin, UserPassesTestMixin, FormView):
    formset_class = AllocationAttributeChangeForm
    template_name = 'allocation/allocation_change.html'

    def test_func(self):
        """ UserPassesTestMixin Tests"""
        if self.request.user.is_superuser:
            return True

        allocation_obj = get_object_or_404(Allocation, pk=self.kwargs.get('pk'))
        if allocation_obj.has_perm(self.request.user, AllocationPermission.MANAGER):
            return True

        messages.error(self.request,
            'You do not have permission to request changes to this allocation.')
        return False

    def dispatch(self, request, *args, **kwargs):
        allocation_obj = get_object_or_404(
            Allocation, pk=self.kwargs.get('pk'))

        if allocation_obj.project.needs_review:
            messages.error(request,
                'You cannot request a change to this allocation because you have to review your project first.')
            return HttpResponseRedirect(reverse('allocation-detail', kwargs={'pk': allocation_obj.pk}))

        if allocation_obj.project.status.name not in ['Active', 'New', ]:
            messages.error(
                request, 'You cannot request a change to an allocation in an archived project.')
            return HttpResponseRedirect(reverse('allocation-detail', kwargs={'pk': allocation_obj.pk}))

        if allocation_obj.is_locked:
            messages.error(
                request, 'You cannot request a change to a locked allocation.')
            return HttpResponseRedirect(reverse('allocation-detail', kwargs={'pk': allocation_obj.pk}))

<<<<<<< HEAD
        if allocation_obj.status.name not in ['Active', ]:
            messages.error(request, 'You cannot request a change to an allocation with status "{}".'.format(
                allocation_obj.status.name))
=======
        if allocation_obj.status.name not in ['Active', 'Renewal Requested', 'Payment Pending', 'Payment Requested', 'Paid']:
            messages.error(request, f'You cannot request a change to an allocation with status "{allocation_obj.status.name}"')
>>>>>>> 54dae7af
            return HttpResponseRedirect(reverse('allocation-detail', kwargs={'pk': allocation_obj.pk}))

        return super().dispatch(request, *args, **kwargs)

    def get_allocation_attributes_to_change(self, allocation_obj):
        attributes_to_change = allocation_obj.allocationattribute_set.filter(
            allocation_attribute_type__is_changeable=True)
        attributes_to_change = [
            {
                'pk': attribute.pk,
                'name': attribute.allocation_attribute_type.name,
                'value': attribute.value,
             }
            for attribute in attributes_to_change
        ]
        return attributes_to_change


    def get(self, request, *args, **kwargs):
        context = {}
        allocation_obj = get_object_or_404(Allocation, pk=self.kwargs.get('pk'))

        form = AllocationChangeForm(**self.get_form_kwargs())
        context['form'] = form

        allocation_attributes_to_change = self.get_allocation_attributes_to_change(allocation_obj)

        if allocation_attributes_to_change:
            formset = formset_factory(self.formset_class, max_num=len(
                allocation_attributes_to_change))
            formset = formset(
                initial=allocation_attributes_to_change, prefix='attributeform')
            context['formset'] = formset
        context['allocation'] = allocation_obj
        context['attributes'] = allocation_attributes_to_change
        return render(request, self.template_name, context)

    def post(self, request, *args, **kwargs):
        change_requested = False
        attribute_changes_to_make = set({})

        pk = self.kwargs.get('pk')
        allocation_obj = get_object_or_404(Allocation, pk=pk)

        form = AllocationChangeForm(**self.get_form_kwargs())

        allocation_attributes_to_change = self.get_allocation_attributes_to_change(
            allocation_obj)

        if allocation_attributes_to_change:
            formset = formset_factory(self.formset_class, max_num=len(
                allocation_attributes_to_change))
            formset = formset(
                request.POST, initial=allocation_attributes_to_change, prefix='attributeform')

            if not form.is_valid() or not formset.is_valid():
                attribute_errors = ""
                for error in form.errors:
                    messages.error(request, error)
                for error in formset.errors:
                    if error: attribute_errors += error.get('__all__')
                messages.error(request, attribute_errors)
                return HttpResponseRedirect(reverse('allocation-change', kwargs={'pk': pk}))

            form_data = form.cleaned_data

            if form_data.get('end_date_extension') != 0:
                change_requested = True

            for entry in formset:
                formset_data = entry.cleaned_data

                new_value = formset_data.get('new_value')

                if new_value != "":
                    change_requested = True
                    allocation_attribute = AllocationAttribute.objects.get(pk=formset_data.get('pk'))
                    attribute_changes_to_make.add((allocation_attribute, new_value))

            if not change_requested:
                messages.error(request, 'You must request a change.')
                return HttpResponseRedirect(reverse('allocation-change', kwargs={'pk': pk}))

        else:
            if not form.is_valid():
                for error in form.errors:
                    messages.error(request, error)
                return HttpResponseRedirect(reverse('allocation-change', kwargs={'pk': pk}))

            form_data = form.cleaned_data

            if form_data.get('end_date_extension') == 0:
                messages.error(request, 'You must request a change.')
                return HttpResponseRedirect(reverse('allocation-change', kwargs={'pk': pk}))

            end_date_extension = form_data.get('end_date_extension')
            justification = form_data.get('justification')
            change_request_status_obj = AllocationChangeStatusChoice.objects.get(
                name='Pending')

            allocation_change_request_obj = AllocationChangeRequest.objects.create(
                allocation=allocation_obj,
                end_date_extension=end_date_extension,
                justification=justification,
                status=change_request_status_obj
                )

            for attribute in attribute_changes_to_make:
                AllocationAttributeChangeRequest.objects.create(
                    allocation_change_request=allocation_change_request_obj,
                    allocation_attribute=attribute[0],
                    new_value=attribute[1]
                    )

        messages.success(
            request, 'Allocation change request successfully submitted.')

        send_allocation_admin_email(allocation_obj,
                                    'New Allocation Change Request',
                                    'email/new_allocation_change_request.txt',
                                    url_path=reverse('allocation-change-list'),
                                    domain_url=get_domain_url(self.request))

        return HttpResponseRedirect(reverse('allocation-detail', kwargs={'pk': pk}))


class AllocationChangeActivateView(LoginRequiredMixin, UserPassesTestMixin, View):
    login_url = '/'

    def test_func(self):
        """ UserPassesTestMixin Tests"""
        review_perm = self.request.user.has_perm('allocation.can_review_allocation_requests')
        if self.request.user.is_superuser or review_perm:
            return True
        messages.error(self.request,
            'You do not have permission to approve an allocation change.')
        return False

    def get(self, request, pk):
        allocation_change_obj = get_object_or_404(AllocationChangeRequest, pk=pk)

        allocation_change_status_active_obj = AllocationChangeStatusChoice.objects.get(
            name='Approved')

        allocation_change_obj.status = allocation_change_status_active_obj

        if allocation_change_obj.end_date_extension != 0:
            new_end_date = allocation_change_obj.allocation.end_date + relativedelta(
                days=allocation_change_obj.end_date_extension)

            allocation_change_obj.allocation.end_date = new_end_date
            allocation_change_obj.allocation.save()

        allocation_change_obj.save()

        attribute_change_list = allocation_change_obj.allocationattributechangerequest_set.all()

        for attribute_change in attribute_change_list:
            attribute_change.allocation_attribute.value = attribute_change.new_value
            attribute_change.allocation_attribute.save()

        message = make_allocation_change_message(allocation_change_obj, "APPROVED")
        messages.success(request, message)

        allocation_change_approved.send(
            sender=self.__class__,
            allocation_pk=allocation_change_obj.allocation.pk,
            allocation_change_pk=allocation_change_obj.pk,)

        send_allocation_customer_email(allocation_change_obj.allocation,
                                       'Allocation Change Approved',
                                       'email/allocation_change_approved.txt',
                                       domain_url=get_domain_url(self.request))

        return HttpResponseRedirect(reverse('allocation-change-list'))


class AllocationChangeDenyView(LoginRequiredMixin, UserPassesTestMixin, View):
    login_url = '/'

    def test_func(self):
        """ UserPassesTestMixin Tests"""
        review_perm = self.request.user.has_perm('allocation.can_review_allocation_requests')
        if self.request.user.is_superuser or review_perm:
            return True
        messages.error(self.request,
                'You do not have permission to deny an allocation change.')
        return False

    def get(self, request, pk):
        allocation_change_obj = get_object_or_404(AllocationChangeRequest, pk=pk)

        allocation_change_status_denied_obj = AllocationChangeStatusChoice.objects.get(
            name='Denied')

        allocation_change_obj.status = allocation_change_status_denied_obj
        allocation_change_obj.save()

        message = make_allocation_change_message(allocation_change_obj, "DENIED")
        messages.success(request, message)

        send_allocation_customer_email(allocation_change_obj.allocation,
                                       'Allocation Change Denied',
                                       'email/allocation_change_denied.txt',
                                       domain_url=get_domain_url(self.request))

        return HttpResponseRedirect(reverse('allocation-change-list'))


class AllocationChangeDeleteAttributeView(LoginRequiredMixin, UserPassesTestMixin, View):
    login_url = '/'

    def test_func(self):
        """ UserPassesTestMixin Tests"""
        review_perm = self.request.user.has_perm('allocation.can_review_allocation_requests')
        if self.request.user.is_superuser or review_perm:
            return True
        messages.error(self.request,
            'You do not have permission to update an allocation change request.')
        return False

    def get(self, request, pk):
        allocation_attribute_change_obj = get_object_or_404(AllocationAttributeChangeRequest, pk=pk)
        allocation_change_pk = allocation_attribute_change_obj.allocation_change_request.pk
        allocation_attribute_change_obj.delete()

        messages.success(
            request, 'Allocation attribute change request successfully deleted.')
        return HttpResponseRedirect(reverse('allocation-change-detail', kwargs={'pk': allocation_change_pk}))<|MERGE_RESOLUTION|>--- conflicted
+++ resolved
@@ -133,10 +133,7 @@
         pk = self.kwargs.get('pk')
         allocation_obj = get_object_or_404(Allocation, pk=pk)
         allocation_users = allocation_obj.allocation_users.exclude(usage_bytes__isnull=True)
-<<<<<<< HEAD
-=======
-
->>>>>>> 54dae7af
+
         # set visible usage attributes
         alloc_attr_set = allocation_obj.get_attribute_set(self.request.user)
         attributes_with_usage = [a for a in alloc_attr_set if hasattr(a, 'allocationattributeusage')]
@@ -1261,14 +1258,10 @@
         return False
 
     def get_queryset(self):
-<<<<<<< HEAD
-        allocations = Allocation.objects.filter(status__name__in=['Active', ])
-=======
         # allocations = Allocation.objects.filter(
         #     status__name__in=['Paid', 'Payment Pending', 'Payment Requested' ])
         allocations = Allocation.objects.filter(
             status__name__in=['Active', 'Payment Pending',  ])
->>>>>>> 54dae7af
         return allocations
 
 
@@ -1287,15 +1280,9 @@
         return False
 
     def get_queryset(self):
-
-<<<<<<< HEAD
-        allocations = Allocation.objects.filter(
-            status__name__in=['Paid',  ])
-=======
         # allocations = Allocation.objects.filter(
         #     status__name__in=['Paid', 'Payment Pending', 'Payment Requested' ])
         allocations = Allocation.objects.filter(status__name__in=['Paid',  ])
->>>>>>> 54dae7af
         return allocations
 
 
@@ -1856,14 +1843,8 @@
                 request, 'You cannot request a change to a locked allocation.')
             return HttpResponseRedirect(reverse('allocation-detail', kwargs={'pk': allocation_obj.pk}))
 
-<<<<<<< HEAD
-        if allocation_obj.status.name not in ['Active', ]:
-            messages.error(request, 'You cannot request a change to an allocation with status "{}".'.format(
-                allocation_obj.status.name))
-=======
         if allocation_obj.status.name not in ['Active', 'Renewal Requested', 'Payment Pending', 'Payment Requested', 'Paid']:
             messages.error(request, f'You cannot request a change to an allocation with status "{allocation_obj.status.name}"')
->>>>>>> 54dae7af
             return HttpResponseRedirect(reverse('allocation-detail', kwargs={'pk': allocation_obj.pk}))
 
         return super().dispatch(request, *args, **kwargs)

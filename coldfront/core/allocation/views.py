import datetime
import logging
from datetime import date

from io import BytesIO
from xhtml2pdf import pisa

from dateutil.relativedelta import relativedelta
from django import forms
from django.conf import settings
from django.contrib import messages
from django.contrib.auth import get_user_model
from django.contrib.auth.mixins import LoginRequiredMixin, UserPassesTestMixin
from django.db.models import Q
from django.forms import formset_factory
from django.http import (HttpResponseRedirect,
                        JsonResponse, HttpResponse,
                        HttpResponseBadRequest)
from django.shortcuts import get_object_or_404, render
from django.template.loader import get_template
from django.urls import reverse, reverse_lazy
from django.utils.html import format_html, mark_safe
from django.views import View
from django.views.generic import ListView, TemplateView
from django.views.generic.edit import CreateView, FormView

from coldfront.core.utils.views import ColdfrontListView, NoteCreateView, NoteUpdateView
from coldfront.core.allocation.forms import (AllocationAccountForm,
                                             AllocationAddUserForm,
                                             AllocationAttributeCreateForm,
                                             AllocationAttributeDeleteForm,
                                             AllocationChangeForm,
                                             AllocationChangeNoteForm,
                                             AllocationAttributeChangeForm,
                                             AllocationAttributeUpdateForm,
                                             AllocationForm,
                                             AllocationInvoiceNoteDeleteForm,
                                             AllocationInvoiceUpdateForm,
                                             AllocationRemoveUserForm,
                                             AllocationReviewUserForm,
                                             AllocationSearchForm,
                                             AllocationUpdateForm)
from coldfront.core.allocation.models import (Allocation,
                                              AllocationPermission,
                                              AllocationAccount,
                                              AllocationAttribute,
                                              AllocationAttributeType,
                                              AllocationChangeRequest,
                                              AllocationChangeStatusChoice,
                                              AllocationAttributeChangeRequest,
                                              AllocationStatusChoice,
                                              AllocationUser,
                                              AllocationUserNote,
                                              AllocationUserStatusChoice)
from coldfront.core.allocation.signals import (allocation_activate,
                                               allocation_activate_user,
                                               allocation_disable,
                                               allocation_remove_user,
                                               allocation_change_approved,)
from coldfront.core.allocation.utils import (generate_guauge_data_from_usage,
                                             get_user_resources)
from coldfront.core.project.models import (Project, ProjectPermission,
                                           ProjectUserStatusChoice)
from coldfront.core.resource.models import Resource
from coldfront.core.utils.common import get_domain_url, import_from_settings
from coldfront.core.utils.mail import send_allocation_admin_email, send_allocation_customer_email

if 'django_q' in settings.INSTALLED_APPS:
    from django_q.tasks import Task

ALLOCATION_ENABLE_ALLOCATION_RENEWAL = import_from_settings(
    'ALLOCATION_ENABLE_ALLOCATION_RENEWAL', True)
ALLOCATION_DEFAULT_ALLOCATION_LENGTH = import_from_settings(
    'ALLOCATION_DEFAULT_ALLOCATION_LENGTH', 365)
ALLOCATION_ENABLE_CHANGE_REQUESTS_BY_DEFAULT = import_from_settings(
    'ALLOCATION_ENABLE_CHANGE_REQUESTS_BY_DEFAULT', True)

PROJECT_ENABLE_PROJECT_REVIEW = import_from_settings(
    'PROJECT_ENABLE_PROJECT_REVIEW', False)
INVOICE_ENABLED = import_from_settings('INVOICE_ENABLED', False)
if INVOICE_ENABLED:
    INVOICE_DEFAULT_STATUS = import_from_settings(
        'INVOICE_DEFAULT_STATUS', 'Pending Payment')

ALLOCATION_ACCOUNT_ENABLED = import_from_settings('ALLOCATION_ACCOUNT_ENABLED', False)
ALLOCATION_ACCOUNT_MAPPING = import_from_settings('ALLOCATION_ACCOUNT_MAPPING', {})

logger = logging.getLogger(__name__)


def attribute_and_usage_as_floats(attribute):
    """return a tuple of a given attribute's value and its
    allocationattributeusage value, converted to floats.
    """
    usage = float(attribute.allocationattributeusage.value)
    attribute = float(attribute.value)
    return (attribute, usage)

def return_allocation_bytes_values(attrs_with_usage, allocation_users):
    """
    Return the quota and usage values for an allocation in bytes through one of
    several mechanisms.
    If Quota_In_Bytes is set for an allocation, return those values as floats.
    If not, convert the value for the Storage Quota (TB) attribute and its usage
    to bytes and return them.
    If usage_bytes is returned as 0 due to too little usage to register on the TB
    level, calculate bytes from user usage.

    Parameters
    ----------
    attributes_with_usage : list
    allocation_users : list

    Returns
    -------
    quota_bytes
    usage_bytes
    """

    quota_bytes = next((
        a for a in attrs_with_usage if a.allocation_attribute_type.name == 'Quota_In_Bytes'
    ), None)
    if quota_bytes:
        quota_b, usage_b = attribute_and_usage_as_floats(quota_bytes)
        return (quota_b, usage_b)

    bytes_in_tb = 1099511627776
    allocation_quota_tb = next((a for a in attrs_with_usage if \
        a.allocation_attribute_type.name == 'Storage Quota (TB)'), None)

    if allocation_quota_tb:
        quota_tb, usage_tb = attribute_and_usage_as_floats(allocation_quota_tb)
    else:
        return (0, 0)
    quota_bytes = float(quota_tb)*bytes_in_tb
    if usage_tb != 0:
        usage_bytes = usage_tb*bytes_in_tb
    else:
        usage_bytes_list = [u.usage_bytes for u in allocation_users if u.usage_bytes != None]
        user_usage_sum = sum(usage_bytes_list)
        usage_bytes = user_usage_sum
    return (quota_bytes, usage_bytes)

def make_allocation_change_message(allocation_change_obj, approval):
    return 'Allocation change request to {} has been {} for {} {} ({})'.format(
        allocation_change_obj.allocation.get_parent_resource,
        approval,
        allocation_change_obj.allocation.project.pi.first_name,
        allocation_change_obj.allocation.project.pi.last_name,
        allocation_change_obj.allocation.project.pi.username
    )


class AllocationDetailView(LoginRequiredMixin, UserPassesTestMixin, TemplateView):
    model = Allocation
    template_name = 'allocation/allocation_detail.html'
    context_object_name = 'allocation'

    def test_func(self):
        """UserPassesTestMixin Tests"""
        if self.request.user.has_perm('allocation.can_view_all_allocations'):
            return True
        allocation_obj = get_object_or_404(Allocation, pk=self.kwargs.get('pk'))
        return allocation_obj.has_perm(self.request.user, AllocationPermission.USER)

    def get_context_data(self, **kwargs):
        context = super().get_context_data(**kwargs)
        context['note_update_link'] = 'allocation-note-update'
        allocation_obj = get_object_or_404(Allocation, pk=self.kwargs.get('pk'))
        allocation_users = (
            allocation_obj.allocationuser_set.exclude(usage_bytes__isnull=True)
            .exclude(usage_bytes=0).order_by('user__username')
        )

        # set visible usage attributes
        alloc_attr_set = allocation_obj.get_attribute_set(self.request.user)
        attributes_with_usage = [
            a for a in alloc_attr_set if hasattr(a, 'allocationattributeusage')
        ]
        attributes = alloc_attr_set

        allocation_changes = allocation_obj.allocationchangerequest_set.all().order_by('-pk')

        guage_data = []
        invalid_attributes = []
        for attribute in attributes_with_usage:
            try:
                guage_data.append(generate_guauge_data_from_usage(
                    attribute.allocation_attribute_type.name,
                    float(attribute.value),
                    float(attribute.allocationattributeusage.value)
                ))
            except ValueError:
                attrname = attribute.allocation_attribute_type.name
                err = f"Allocation attribute '{attrname}' is not an int but has a usage"
                logger.error(err)
                invalid_attributes.append(attribute)

        for a in invalid_attributes:
            attributes_with_usage.remove(a)

        allocation_quota_tb = next((a for a in attributes_with_usage if \
            a.allocation_attribute_type.name == 'Storage Quota (TB)'), None)
        if allocation_quota_tb :
            allocation_usage_tb = float(allocation_quota_tb.allocationattributeusage.value)
        quota_bytes, usage_bytes = return_allocation_bytes_values(
            attributes_with_usage, allocation_obj.allocationuser_set.all()
        )


        if 'django_q' in settings.INSTALLED_APPS:
            # get last successful runs of djangoq task responsible for allocationuser data pull
            user_sync_task = Task.objects.filter(
                func__contains="pull_sf_push_cf_redash", success=True
            ).order_by('started').last()
            user_sync_dt = None if not user_sync_task else user_sync_task.started
        else:
            user_sync_dt = None
        context['user_sync_dt'] = user_sync_dt

        context['allocation_quota_bytes'] = quota_bytes
        context['allocation_usage_bytes'] = usage_bytes
        quota_tb = 0 if not quota_bytes else quota_bytes / 1099511627776
        context['allocation_quota_tb'] = quota_tb
        usage_tb = 0 if not usage_bytes else usage_bytes / 1099511627776
        context['allocation_usage_tb'] = usage_tb

        context['allocation_users'] = allocation_users
        context['guage_data'] = guage_data
        context['attributes_with_usage'] = attributes_with_usage
        context['attributes'] = attributes
        context['allocation_changes'] = allocation_changes

        # Can the user update the project?
        project_update_perm = allocation_obj.project.has_perm(
            self.request.user, ProjectPermission.UPDATE
        )
        context['is_allowed_to_update_project'] = project_update_perm

        context['notes'] = self.return_visible_notes(allocation_obj)
        context['ALLOCATION_ENABLE_ALLOCATION_RENEWAL'] = ALLOCATION_ENABLE_ALLOCATION_RENEWAL
        return context

    def return_visible_notes(self, allocation_obj):
        notes = allocation_obj.allocationusernote_set.all()
        if not self.request.user.is_superuser:
            notes = notes.filter(is_private=False)
        return notes

    def get(self, request, *args, **kwargs):
        allocation_obj = get_object_or_404(Allocation, pk=self.kwargs.get('pk'))

        initial_data = {
            'status': allocation_obj.status,
            'end_date': allocation_obj.end_date,
            'start_date': allocation_obj.start_date,
            'description': allocation_obj.description,
            'is_locked': allocation_obj.is_locked,
            'is_changeable': allocation_obj.is_changeable,
        }

        form = AllocationUpdateForm(initial=initial_data)
        if not self.request.user.is_superuser:
            form.fields['is_locked'].disabled = True
            form.fields['is_changeable'].disabled = True

        context = self.get_context_data()
        context['form'] = form
        context['allocation'] = allocation_obj
        return self.render_to_response(context)

    def post(self, request, *args, **kwargs):
        pk = self.kwargs.get('pk')
        allocation_obj = get_object_or_404(Allocation, pk=pk)
        if not self.request.user.is_superuser:
            msg = 'You do not have permission to update the allocation'
            messages.success(request, msg)
            return HttpResponseRedirect(reverse('allocation-detail', kwargs={'pk': pk}))

        initial_data = {
            'status': allocation_obj.status,
            'end_date': allocation_obj.end_date,
            'start_date': allocation_obj.start_date,
            'description': allocation_obj.description,
            'is_locked': allocation_obj.is_locked,
            'is_changeable': allocation_obj.is_changeable,
        }
        form = AllocationUpdateForm(request.POST, initial=initial_data)

        if not form.is_valid():
            context = self.get_context_data()
            context['form'] = form
            context['allocation'] = allocation_obj
            return render(request, self.template_name, context)

        action = request.POST.get('action')
        if action not in ['update', 'approve', 'auto-approve', 'deny']:
            return HttpResponseBadRequest('Invalid request')

        form_data = form.cleaned_data

        old_status = allocation_obj.status.name

        if action in ['update', 'approve', 'deny']:
            allocation_obj.end_date = form_data.get('end_date')
            allocation_obj.start_date = form_data.get('start_date')
            allocation_obj.description = form_data.get('description')
            allocation_obj.is_locked = form_data.get('is_locked')
            allocation_obj.is_changeable = form_data.get('is_changeable')
            allocation_obj.status = form_data.get('status')

        if 'approve' in action:
            allocation_obj.status = AllocationStatusChoice.objects.get(name='Active')
        elif action == 'deny':
            allocation_obj.status = AllocationStatusChoice.objects.get(name='Denied')

        if old_status != 'Active' == allocation_obj.status.name:
            if not allocation_obj.start_date:
                allocation_obj.start_date = datetime.datetime.now()
            if 'approve' in action or not allocation_obj.end_date:
                rdelta = relativedelta(days=ALLOCATION_DEFAULT_ALLOCATION_LENGTH)
                allocation_obj.end_date = datetime.datetime.now() + rdelta

            allocation_obj.save()

            allocation_activate.send(sender=self.__class__, allocation_pk=allocation_obj.pk)
            allocation_users = allocation_obj.allocationuser_set.exclude(
                status__name__in=['Removed', 'Error']
            )
            for allocation_user in allocation_users:
                allocation_activate_user.send(
                    sender=self.__class__, allocation_user_pk=allocation_user.pk
                )

            send_allocation_customer_email(
                allocation_obj, 'Allocation Activated',
                'email/allocation_activated.txt', domain_url=get_domain_url(self.request)
            )
            if action != 'auto-approve':
                messages.success(request, 'Allocation Activated!')

        elif old_status != allocation_obj.status.name in ['Denied', 'New', 'Revoked']:
            allocation_obj.start_date = None
            allocation_obj.end_date = None
            allocation_obj.save()

            if allocation_obj.status.name in ['Denied', 'Revoked']:
                allocation_disable.send(
                    sender=self.__class__, allocation_pk=allocation_obj.pk
                )
                allocation_users = allocation_obj.allocationuser_set.exclude(
                    status__name__in=['Removed', 'Error']
                )
                for allocation_user in allocation_users:
                    allocation_remove_user.send(
                        sender=self.__class__, allocation_user_pk=allocation_user.pk
                    )
                send_allocation_customer_email(
                    allocation_obj,
                    f'Allocation {allocation_obj.status.name}',
                    f'email/allocation_{allocation_obj.status.name.lower()}.txt',
                    domain_url=get_domain_url(self.request),
                )
                messages.success(request, f'Allocation {allocation_obj.status.name}!')
            else:
                messages.success(request, 'Allocation updated!')
        else:
            messages.success(request, 'Allocation updated!')
            allocation_obj.save()

        if action == 'auto-approve':
            messages.success(request, 'Allocation to {} has been ACTIVATED for {} {} ({})'.format(
                    allocation_obj.get_parent_resource,
                    allocation_obj.project.pi.first_name,
                    allocation_obj.project.pi.last_name,
                    allocation_obj.project.pi.username
                )
            )
            return HttpResponseRedirect(reverse('allocation-request-list'))

        return HttpResponseRedirect(reverse('allocation-detail', kwargs={'pk': pk}))


class AllocationListView(ColdfrontListView):

    model = Allocation
    template_name = 'allocation/allocation_list.html'
    context_object_name = 'item_list'

    def get_queryset(self):
        order_by = self.return_order()

        allocation_search_form = AllocationSearchForm(self.request.GET)

        allocations = Allocation.objects.prefetch_related(
            'project', 'project__pi', 'status'
        )
        if allocation_search_form.is_valid():
            data = allocation_search_form.cleaned_data

            if data.get('show_all_allocations') and (self.request.user.is_superuser or self.request.user.has_perm(
                                        'allocation.can_view_all_allocations')):
                allocations = allocations.order_by(order_by)
            else:
                allocations = allocations.filter(
                    Q(project__status__name__in=['New', 'Active', ]) &
                    # Q(project__projectuser__status__name='Active') &
                    # Q(project__projectuser__user=self.request.user) &
                    (
                        (Q(project__projectuser__role__name='Manager') &
                        Q(project__projectuser__user=self.request.user) )|
                        Q(project__pi=self.request.user) |
                        (
                            Q(allocationuser__user=self.request.user)
                            & Q(allocationuser__status__name='Active')
                        )
                    )
                ).distinct().order_by(order_by)

            # Project Title
            if data.get('project'):
                allocations = allocations.filter(
                    project__title__icontains=data.get('project')
                )
            # username
            if data.get('username'):
                allocations = allocations.filter(
                    Q(project__pi__username__icontains=data.get('username')) |
                    Q(allocationuser__user__username__icontains=data.get('username')) &
                    Q(allocationuser__status__name='Active')
                )

            # Resource Type
            if data.get('resource_type'):
                allocations = allocations.filter(
                    resources__resource_type=data.get('resource_type')
                )
            # Resource Name
            if data.get('resource_name'):
                allocations = allocations.filter(
                    resources__in=data.get('resource_name')
                )
            # Allocation Attribute Name
            if data.get('allocation_attribute_name') and data.get('allocation_attribute_value'):
                allocations = allocations.filter(
                    Q(allocationattribute__allocation_attribute_type=data.get('allocation_attribute_name')) &
                    Q(allocationattribute__value=data.get('allocation_attribute_value'))
                )

            # End Date
            if data.get('end_date'):
                allocations = allocations.filter(
                    end_date__lt=data.get('end_date'), status__name='Active'
                ).order_by('end_date')

            # Active from now until date
            if data.get('active_from_now_until_date'):
                allocations = allocations.filter(end_date__gte=date.today())
                allocations = allocations.filter(
                    end_date__lt=data.get('active_from_now_until_date'),
                    status__name='Active',
                ).order_by('end_date')

            # Status
            if data.get('status'):
                allocations = allocations.filter(status__in=data.get('status'))
        else:
            allocations = allocations.filter(
                Q(allocationuser__user=self.request.user)
                & Q(allocationuser__status__name='Active')
            ).order_by(order_by)

        return allocations.distinct()

    def get_context_data(self, **kwargs):
        context = super().get_context_data(
            SearchFormClass=AllocationSearchForm, **kwargs
        )
        return context


class AllocationCreateView(LoginRequiredMixin, UserPassesTestMixin, FormView):
    form_class = AllocationForm
    template_name = 'allocation/allocation_create.html'

    def test_func(self):
        """UserPassesTestMixin Tests"""
        project_obj = get_object_or_404(Project, pk=self.kwargs.get('project_pk'))
        if project_obj.has_perm(self.request.user, ProjectPermission.UPDATE):
            return True
        err = 'You do not have permission to create a new allocation.'
        messages.error(self.request, err)
        return False

    def dispatch(self, request, *args, **kwargs):
        project_obj = get_object_or_404(Project, pk=self.kwargs.get('project_pk'))

        err = None
        if project_obj.needs_review:
            err = 'You cannot request a new allocation because you have to review your project first.'
        elif project_obj.status.name not in ['Active', 'New']:
            err = 'You cannot request a new allocation to an archived project.'

        if err:
            messages.error(request, err)
            return HttpResponseRedirect(
                reverse('project-detail', kwargs={'pk': project_obj.pk})
            )

        return super().dispatch(request, *args, **kwargs)

    def post(self, request, *args, **kwargs):
        post = super().post(request, *args, **kwargs)
        msg = 'Allocation requested. It will be available once it is approved.'
        messages.success(self.request, msg)
        return post

    def get_context_data(self, **kwargs):
        context = super().get_context_data(**kwargs)
        project_obj = get_object_or_404(Project, pk=self.kwargs.get('project_pk'))
        context['project'] = project_obj

        user_resources = get_user_resources(self.request.user)
        resources_form_default_quantities = {}
        resources_form_label_texts = {}
        resources_with_eula = {}
        attr_names = ('quantity_default_value', 'quantity_label', 'eula')
        for resource in user_resources:
            for attr_name in attr_names:
                query = Q(resource_attribute_type__name=attr_name)
                if resource.resourceattribute_set.filter(query).exists():
                    value = resource.resourceattribute_set.get(query).value
                    if attr_name == 'quantity_default_value':
                        resources_form_default_quantities[resource.id] = int(value)
                    if attr_name == 'quantity_label':
                        resources_form_label_texts[resource.id] = mark_safe(f'<strong>{value}*</strong>')
                    if attr_name == 'eula':
                        resources_with_eula[resource.id] = value

        # create list of resources for which the project already has an allocation
        project_allocations = project_obj.allocation_set.all()
        resources_with_allocations = {
            str(allo.get_parent_resource.id):allo.pk for allo in project_allocations
        }
        overfull_resources = {
            str(r.pk): r.used_percentage
            for r in Resource.objects.all()
            if r.used_percentage and r.used_percentage > 79.5
        }

        context['overfull_resources'] = overfull_resources
        context['resources_with_allocations'] = resources_with_allocations
        context['resources_form_default_quantities'] = resources_form_default_quantities
        context['resources_form_label_texts'] = resources_form_label_texts
        context['resources_with_eula'] = resources_with_eula
        context['resources_with_accounts'] = list(Resource.objects.filter(
            name__in=list(ALLOCATION_ACCOUNT_MAPPING.keys())
        ).values_list('id', flat=True))

        return context

    def get_form(self, form_class=None):
        """Return an instance of the form to be used in this view."""
        if form_class is None:
            form_class = self.get_form_class()
        return form_class(
            self.request.user, self.kwargs.get('project_pk'), **self.get_form_kwargs()
        )

    def form_valid(self, form):
        form_data = form.cleaned_data
        project_obj = get_object_or_404(Project, pk=self.kwargs.get('project_pk'))

        resource_obj = form_data.get('resource')
        justification = form_data.get('justification')
        quantity = form_data.get('quantity', 1)
        allocation_account = form_data.get('allocation_account', None)
        # A resource is selected that requires an account name selection but user has no account names
        if (
            ALLOCATION_ACCOUNT_ENABLED
            and resource_obj.name in ALLOCATION_ACCOUNT_MAPPING
            and AllocationAttributeType.objects.filter(
                name=ALLOCATION_ACCOUNT_MAPPING[resource_obj.name]
            ).exists()
            and not allocation_account
        ):
            err = 'You need to create an account name. Create it by clicking the link under the "Allocation account" field.'
            form.add_error(None, format_html(err))
            return self.form_invalid(form)

        usernames = form_data.get('users')
        if not usernames:
            usernames = []
        usernames.append(project_obj.pi.username)
        usernames = list(set(usernames))

        users = [get_user_model().objects.get(username=uname) for uname in usernames]
        if project_obj.pi not in users:
            users.append(project_obj.pi)

        if INVOICE_ENABLED and resource_obj.requires_payment:
            statusname = INVOICE_DEFAULT_STATUS
        else:
            statusname = 'New'
        allocation_status_obj = AllocationStatusChoice.objects.get(name=statusname)

        allocation_obj = Allocation.objects.create(
            project=project_obj,
            justification=justification,
            quantity=quantity,
            status=allocation_status_obj,
        )

        if ALLOCATION_ENABLE_CHANGE_REQUESTS_BY_DEFAULT:
            allocation_obj.is_changeable = True
            allocation_obj.save()

        allocation_obj.resources.add(resource_obj)

        if (
            ALLOCATION_ACCOUNT_ENABLED
            and allocation_account
            and resource_obj.name in ALLOCATION_ACCOUNT_MAPPING
        ):
            allocation_attribute_type_obj = AllocationAttributeType.objects.get(
                name=ALLOCATION_ACCOUNT_MAPPING[resource_obj.name]
            )
            AllocationAttribute.objects.create(
                allocation_attribute_type=allocation_attribute_type_obj,
                allocation=allocation_obj,
                value=allocation_account,
            )

        AllocationAttribute.objects.create(
            allocation=allocation_obj,
            value=quantity,
            allocation_attribute_type=AllocationAttributeType.objects.get(pk=1),
        )
        allocation_obj.set_usage('Storage Quota (TB)', 0)

        for linked_resource in resource_obj.linked_resources.all():
            allocation_obj.resources.add(linked_resource)

        allocation_user_active_status = AllocationUserStatusChoice.objects.get(
            name='Active'
        )
        for user in users:
            AllocationUser.objects.create(
<<<<<<< HEAD
                allocation=allocation_obj,
                user=user,
                status=allocation_user_active_status
=======
                allocation=allocation_obj, user=user, status=allocation_user_active_status
>>>>>>> 1e4cccfd
            )

        # if requested resource is on NESE, add to vars
        nese = bool(allocation_obj.resources.filter(name__contains="nesetape"))
        used_percentage = allocation_obj.get_parent_resource.used_percentage

        other_vars = {
            'justification':justification,
            'quantity':quantity,
            'nese': nese,
            'used_percentage': used_percentage,
        }
        send_allocation_admin_email(allocation_obj,
            'New Allocation Request',
            'email/new_allocation_request.txt',
            domain_url=get_domain_url(self.request),
            other_vars=other_vars,
        )
        return super().form_valid(form)

    def get_success_url(self):
        return reverse('project-detail', kwargs={'pk': self.kwargs.get('project_pk')})


class AllocationAddUsersView(LoginRequiredMixin, UserPassesTestMixin, TemplateView):
    template_name = 'allocation/allocation_add_users.html'

    def test_func(self):
        """UserPassesTestMixin Tests"""
        allocation_obj = get_object_or_404(Allocation, pk=self.kwargs.get('pk'))
        if allocation_obj.has_perm(self.request.user, AllocationPermission.MANAGER):
            return True
        err = 'You do not have permission to add users to the allocation.'
        messages.error(self.request, err)
        return False

    def dispatch(self, request, *args, **kwargs):
        allocation_obj = get_object_or_404(Allocation, pk=self.kwargs.get('pk'))
        err = None
        if allocation_obj.is_locked and not self.request.user.is_superuser:
            err = 'You cannot modify this allocation because it is locked! Contact support for details.'
        elif allocation_obj.status.name not in ['Active', 'New', 'Renewal Requested',
                                    'Payment Pending', 'Payment Requested', 'Paid']:
            err = f'You cannot add users to an allocation with status {allocation_obj.status.name}.'
        if err:
            messages.error(request, err)
            return HttpResponseRedirect(
                reverse('allocation-detail', kwargs={'pk': allocation_obj.pk})
            )
        return super().dispatch(request, *args, **kwargs)

    def get_users_to_add(self, allocation_obj):
        active_users_in_project = list(allocation_obj.project.projectuser_set.filter(
            status__name='Active').values_list('user__username', flat=True)
        )
        allocation_users = allocation_obj.allocationuser_set.exclude(status__name='Removed')
        users_already_in_allocation = list(
            allocation_users.values_list('user__username', flat=True)
        )

        missing_users = list(
            set(active_users_in_project) - set(users_already_in_allocation)
        )
        missing_users = (
            get_user_model().objects.filter(username__in=missing_users)
            .exclude(pk=allocation_obj.project.pi.pk)
        )
        users_to_add = [
            {
                'username': user.username,
                'first_name': user.first_name,
                'last_name': user.last_name,
                'email': user.email,
            }
            for user in missing_users
        ]
        return users_to_add

    def get(self, request, *args, **kwargs):
        allocation_obj = get_object_or_404(Allocation, pk=self.kwargs.get('pk'))

        users_to_add = self.get_users_to_add(allocation_obj)
        context = {}

        if users_to_add:
            formset = formset_factory(AllocationAddUserForm, max_num=len(users_to_add))
            formset = formset(initial=users_to_add, prefix='userform')
            context['formset'] = formset

        context['allocation'] = allocation_obj
        return render(request, self.template_name, context)

    def post(self, request, *args, **kwargs):
        pk = self.kwargs.get('pk')
        allocation_obj = get_object_or_404(Allocation, pk=pk)
        users_to_add = self.get_users_to_add(allocation_obj)

        formset = formset_factory(AllocationAddUserForm, max_num=len(users_to_add))
        formset = formset(request.POST, initial=users_to_add, prefix='userform')

        users_added_count = 0

        if formset.is_valid():
            user_active_status = AllocationUserStatusChoice.objects.get(name='Active')

            cleaned_form = [form.cleaned_data for form in formset]
            selected_cleaned_form = [form for form in cleaned_form if form['selected']]
            for form_data in selected_cleaned_form:
                users_added_count += 1
                user_obj = get_user_model().objects.get(
                    username=form_data.get('username')
                )
                allocation_user_obj, _ = (
                    allocation_obj.allocationuser_set.update_or_create(
                        user=user_obj, defaults={'status': user_active_status}
                    )
                )
                allocation_activate_user.send(
                    sender=self.__class__, allocation_user_pk=allocation_user_obj.pk
                )

            user_plural = 'user' if users_added_count == 1 else 'users'
            msg = f'Added {users_added_count} {user_plural} to allocation.'
            messages.success(request, msg)
        else:
            for error in formset.errors:
                messages.error(request, error)

        return HttpResponseRedirect(reverse('allocation-detail', kwargs={'pk': pk}))


class AllocationRemoveUsersView(LoginRequiredMixin, UserPassesTestMixin, TemplateView):
    template_name = 'allocation/allocation_remove_users.html'

    def test_func(self):
        """UserPassesTestMixin Tests"""
        allocation_obj = get_object_or_404(Allocation, pk=self.kwargs.get('pk'))
        if allocation_obj.has_perm(self.request.user, AllocationPermission.MANAGER):
            return True

        err = 'You do not have permission to remove users from allocation.'
        messages.error(self.request, err)
        return False

    def dispatch(self, request, *args, **kwargs):
        allocation_obj = get_object_or_404(Allocation, pk=self.kwargs.get('pk'))
        err = None
        if allocation_obj.is_locked and not self.request.user.is_superuser:
            err = 'You cannot modify this allocation because it is locked! Contact support for details.'
        elif allocation_obj.status.name not in ['Active', 'New', 'Renewal Requested']:
            err = f'You cannot remove users from an allocation with status {allocation_obj.status.name}.'
        if err:
            messages.error(request, err)
            return HttpResponseRedirect(
                reverse('allocation-detail', kwargs={'pk': allocation_obj.pk})
            )
        return super().dispatch(request, *args, **kwargs)

    def get_users_to_remove(self, allocation_obj):
        users_to_remove = list(
            allocation_obj.allocationuser_set.exclude(
                status__name__in=['Removed', 'Error']
            ).values_list('user__username', flat=True)
        )

        users_to_remove = (
            get_user_model().objects.filter(username__in=users_to_remove)
            .exclude(pk__in=[allocation_obj.project.pi.pk, self.request.user.pk])
        )
        users_to_remove = [
            {
                'username': user.username,
                'first_name': user.first_name,
                'last_name': user.last_name,
                'email': user.email,
            }
            for user in users_to_remove
        ]

        return users_to_remove

    def get(self, request, *args, **kwargs):
        allocation_obj = get_object_or_404(Allocation, pk=self.kwargs.get('pk'))
        users_to_remove = self.get_users_to_remove(allocation_obj)
        context = {}

        if users_to_remove:
            formset = formset_factory(
                AllocationRemoveUserForm, max_num=len(users_to_remove)
            )
            formset = formset(initial=users_to_remove, prefix='userform')
            context['formset'] = formset

        context['allocation'] = allocation_obj
        return render(request, self.template_name, context)

    def post(self, request, *args, **kwargs):
        pk = self.kwargs.get('pk')
        allocation_obj = get_object_or_404(Allocation, pk=pk)
        users_to_remove = self.get_users_to_remove(allocation_obj)

        formset = formset_factory(
            AllocationRemoveUserForm, max_num=len(users_to_remove)
        )
        formset = formset(request.POST, initial=users_to_remove, prefix='userform')

        remove_users_count = 0
        if formset.is_valid():
            removed_allocuser_status = AllocationUserStatusChoice.objects.get(
                name='Removed'
            )
            cleaned_forms = [form.cleaned_data for form in formset]
            selected_cleaned_forms = [
                form for form in cleaned_forms if form['selected']
            ]
            for user_form_data in selected_cleaned_forms:
                remove_users_count += 1
                user_obj = get_user_model().objects.get(
                    username=user_form_data.get('username')
                )
                if allocation_obj.project.pi == user_obj:
                    continue

                allocation_user_obj = allocation_obj.allocationuser_set.get(
                    user=user_obj
                )
                allocation_user_obj.status = removed_allocuser_status
                allocation_user_obj.save()
                allocation_remove_user.send(
                    sender=self.__class__, allocation_user_pk=allocation_user_obj.pk
                )

            user_plural = 'user' if remove_users_count == 1 else 'users'
            msg = f'Removed {remove_users_count} {user_plural} from allocation.'
            messages.success(request, msg)
        else:
            for error in formset.errors:
                messages.error(request, error)

        return HttpResponseRedirect(reverse('allocation-detail', kwargs={'pk': pk}))


class AllocationAttributeCreateView(LoginRequiredMixin, UserPassesTestMixin, CreateView):
    model = AllocationAttribute
    form_class = AllocationAttributeCreateForm
    template_name = 'allocation/allocation_allocationattribute_create.html'

    def test_func(self):
        """UserPassesTestMixin Tests"""

        if self.request.user.is_superuser:
            return True
        err = 'You do not have permission to add allocation attributes.'
        messages.error(self.request, err)
        return False

    def get_context_data(self, **kwargs):
        context = super().get_context_data(**kwargs)
        allocation_obj = get_object_or_404(Allocation, pk=self.kwargs.get('pk'))
        context['allocation'] = allocation_obj
        return context

    def get_initial(self):
        initial = super().get_initial()
        allocation_obj = get_object_or_404(Allocation, pk=self.kwargs.get('pk'))
        initial['allocation'] = allocation_obj
        return initial

    def get_form(self, form_class=None):
        """Return an instance of the form to be used in this view."""
        form = super().get_form(form_class)
        form.fields['allocation'].widget = forms.HiddenInput()
        return form

    def get_success_url(self):
        return reverse('allocation-detail', kwargs={'pk': self.kwargs.get('pk')})


class AllocationAttributeDeleteView(LoginRequiredMixin, UserPassesTestMixin, TemplateView):
    template_name = 'allocation/allocation_allocationattribute_delete.html'

    def test_func(self):
        """UserPassesTestMixin Tests"""
        if self.request.user.is_superuser:
            return True
        err = 'You do not have permission to delete allocation attributes.'
        messages.error(self.request, err)
        return False

    def get_allocation_attributes_to_delete(self, allocation_obj):
        allocation_attributes_to_delete = AllocationAttribute.objects.filter(
            allocation=allocation_obj
        )
        allocation_attributes_to_delete = [
            {
                'pk': attribute.pk,
                'name': attribute.allocation_attribute_type.name,
                'value': attribute.value,
            }
            for attribute in allocation_attributes_to_delete
        ]
        return allocation_attributes_to_delete

    def get(self, request, *args, **kwargs):
        allocation_obj = get_object_or_404(Allocation, pk=self.kwargs.get('pk'))
        attrs_to_delete = self.get_allocation_attributes_to_delete(allocation_obj)
        context = {}

        if attrs_to_delete:
            formset = formset_factory(
                AllocationAttributeDeleteForm, max_num=len(attrs_to_delete)
            )
            formset = formset(initial=attrs_to_delete, prefix='attributeform')
            context['formset'] = formset
        context['allocation'] = allocation_obj
        return render(request, self.template_name, context)

    def post(self, request, *args, **kwargs):
        pk = self.kwargs.get('pk')
        allocation_obj = get_object_or_404(Allocation, pk=pk)

        attrs_to_delete = self.get_allocation_attributes_to_delete(allocation_obj)

        formset = formset_factory(
            AllocationAttributeDeleteForm, max_num=len(attrs_to_delete)
        )
        formset = formset(request.POST, initial=attrs_to_delete, prefix='attributeform')

        attributes_deleted_count = 0
        if formset.is_valid():
            cleaned_forms = [form.cleaned_data for form in formset]
            selected_cleaned_forms = [
                form for form in cleaned_forms if form['selected']
            ]
            for form_data in selected_cleaned_forms:
                allocation_attribute = AllocationAttribute.objects.get(
                    pk=form_data['pk']
                )
                allocation_attribute.delete()
                attributes_deleted_count += 1

            msg = f'Deleted {attributes_deleted_count} attributes from allocation.'
            messages.success(request, msg)
        else:
            for error in formset.errors:
                messages.error(request, error)

        return HttpResponseRedirect(reverse('allocation-detail', kwargs={'pk': pk}))


class AllocationNoteCreateView(NoteCreateView):
    model = AllocationUserNote
    fields = '__all__'
    object_model = Allocation
    form_obj = 'allocation'

    def get_context_data(self, **kwargs):
        context = super().get_context_data(**kwargs)
        context['object_page'] = 'allocation-detail'
        context['object_title'] = f'Allocation {context["object"]}'
        return context

    def get_success_url(self):
        return reverse('allocation-detail', kwargs={'pk': self.kwargs.get('pk')})


class AllocationNoteUpdateView(NoteUpdateView):
    model = AllocationUserNote

    def get_context_data(self, **kwargs):
        context = super().get_context_data(**kwargs)
        context['parent_object'] = self.object.allocation
        context['object_detail_link'] = 'allocation-detail'
        return context

    def get_success_url(self):
        pk = self.object.allocation.pk
        return reverse_lazy('allocation-detail', kwargs={'pk': pk})


class AllocationRequestListView(LoginRequiredMixin, UserPassesTestMixin, TemplateView):
    template_name = 'allocation/allocation_request_list.html'

    def test_func(self):
        """UserPassesTestMixin Tests"""
        review_perm = 'allocation.can_review_allocation_requests'
        if self.request.user.is_superuser or self.request.user.has_perm(review_perm):
            return True

        err = 'You do not have permission to review allocation requests.'
        messages.error(self.request, err)
        return False

    def get_context_data(self, **kwargs):
        context = super().get_context_data(**kwargs)
        allocation_list = Allocation.objects.filter(
            status__name__in=['New', 'Renewal Requested', 'Paid', 'Approved']
        )
        context['allocation_status_active'] = AllocationStatusChoice.objects.get(name='Active')
        context['allocation_list'] = allocation_list
        context['PROJECT_ENABLE_PROJECT_REVIEW'] = PROJECT_ENABLE_PROJECT_REVIEW
        context['ALLOCATION_DEFAULT_ALLOCATION_LENGTH'] = ALLOCATION_DEFAULT_ALLOCATION_LENGTH
        return context


class AllocationRenewView(LoginRequiredMixin, UserPassesTestMixin, TemplateView):
    template_name = 'allocation/allocation_renew.html'

    def test_func(self):
        """UserPassesTestMixin Tests"""
        allocation_obj = get_object_or_404(Allocation, pk=self.kwargs.get('pk'))
        if allocation_obj.has_perm(self.request.user, AllocationPermission.MANAGER):
            return True
        messages.error(self.request, 'You do not have permission to renew allocation.')
        return False

    def dispatch(self, request, *args, **kwargs):
        allocation_obj = get_object_or_404(Allocation, pk=self.kwargs.get('pk'))

        err = None
        if not ALLOCATION_ENABLE_ALLOCATION_RENEWAL:
            err = 'Allocation renewal is disabled. Request a new allocation to this resource if you want to continue using it after the active until date.'
        elif allocation_obj.status.name not in ['Active']:
            err = f'You cannot renew an allocation with status {allocation_obj.status.name}.'
        elif allocation_obj.expires_in > 60:
            err = 'It is too soon to review your allocation.'

        if err:
            messages.error(request, err)
            return HttpResponseRedirect(
                reverse('allocation-detail', kwargs={'pk': allocation_obj.pk})
            )

        if allocation_obj.project.needs_review:
            err = 'You cannot renew your allocation because you have to review your project first.'
            messages.error(request, err)
            return HttpResponseRedirect(
                reverse('project-detail', kwargs={'pk': allocation_obj.project.pk})
            )

        return super().dispatch(request, *args, **kwargs)

    def get_users_in_allocation(self, allocation_obj):
        users_in_allocation = (
            allocation_obj.allocationuser_set.exclude(status__name__in=['Removed'])
            .exclude(user__pk__in=[allocation_obj.project.pi.pk, self.request.user.pk])
            .order_by('user__username')
        )
        users = [
            {
                'username': allocation_user.user.username,
                'first_name': allocation_user.user.first_name,
                'last_name': allocation_user.user.last_name,
                'email': allocation_user.user.email,
            }
            for allocation_user in users_in_allocation
        ]
        return users

    def get(self, request, *args, **kwargs):
        allocation_obj = get_object_or_404(Allocation, pk=self.kwargs.get('pk'))

        users_in_allocation = self.get_users_in_allocation(allocation_obj)
        context = {}

        if users_in_allocation:
            formset = formset_factory(
                AllocationReviewUserForm, max_num=len(users_in_allocation)
            )
            formset = formset(initial=users_in_allocation, prefix='userform')
            context['formset'] = formset

            context['resource_eula'] = {}
            if allocation_obj.get_parent_resource.resourceattribute_set.filter(
                resource_attribute_type__name='eula'
            ).exists():
                value = allocation_obj.get_parent_resource.resourceattribute_set.get(
                    resource_attribute_type__name='eula'
                ).value
                context['resource_eula'].update({'eula': value})

        context['allocation'] = allocation_obj
        return render(request, self.template_name, context)

    def post(self, request, *args, **kwargs):
        allocation_obj = get_object_or_404(Allocation, pk=self.kwargs.get('pk'))

        users_in_allocation = self.get_users_in_allocation(allocation_obj)

        formset = formset_factory(
            AllocationReviewUserForm, max_num=len(users_in_allocation)
        )
        formset = formset(request.POST, initial=users_in_allocation, prefix='userform')

        renewal_requested_alloc_status = AllocationStatusChoice.objects.get(
            name='Renewal Requested'
        )
        removed_allocuser_status = AllocationUserStatusChoice.objects.get(
            name='Removed'
        )
        remove_projuser_status = ProjectUserStatusChoice.objects.get(name='Removed')

        allocation_obj.status = renewal_requested_alloc_status
        allocation_obj.save()
        if not formset.is_valid():
            for error in formset.errors:
                messages.error(request, error)
        elif not users_in_allocation or formset.is_valid():
            if users_in_allocation:
                for form in formset:
                    user_form_data = form.cleaned_data
                    user_obj = get_user_model().objects.get(
                        username=user_form_data.get('username')
                    )
                    user_status = user_form_data.get('user_status')

                    update_allocationuser_status_list = []

                    if user_status == 'keep_in_project_only':
                        allocation_user_obj = allocation_obj.allocationuser_set.get(
                            user=user_obj
                        )
                        update_allocationuser_status_list.append(allocation_user_obj)

                    elif user_status == 'remove_from_project':
                        for active_alloc in allocation_obj.project.allocation_set.filter(
                            status__name__in=['Active', 'New']
                        ):
                            alloc_user_obj = active_alloc.allocationuser_set.get(
                                user=user_obj
                            )
                            update_allocationuser_status_list.append(alloc_user_obj)
                        project_user_obj = allocation_obj.project.projectuser_set.get(
                            user=user_obj
                        )
                        project_user_obj.status = remove_projuser_status
                        project_user_obj.save()

                    for alloc_user_obj in update_allocationuser_status_list:
                        alloc_user_obj.status = removed_allocuser_status
                        alloc_user_obj.save()
                        allocation_remove_user.send(
                            sender=self.__class__, allocation_user_pk=alloc_user_obj.pk
                        )

            send_allocation_admin_email(
                allocation_obj,
                'Allocation Renewed',
                'email/allocation_renewed.txt',
                domain_url=get_domain_url(self.request),
            )

            messages.success(request, 'Allocation renewed successfully')
        return HttpResponseRedirect(
            reverse('project-detail', kwargs={'pk': allocation_obj.project.pk})
        )


class AllocationInvoiceListView(LoginRequiredMixin, UserPassesTestMixin, ListView):
    model = Allocation
    template_name = 'allocation/allocation_invoice_list.html'
    context_object_name = 'allocation_list'

    def test_func(self):
        """UserPassesTestMixin Tests"""
        invoice_perm = self.request.user.has_perm('allocation.can_manage_invoice')
        if self.request.user.is_superuser or invoice_perm:
            return True
        messages.error(self.request, 'You do not have permission to manage invoices.')
        return False

    def get_queryset(self):
        # allocations = Allocation.objects.filter(
        #     status__name__in=['Paid', 'Payment Pending', 'Payment Requested' ])
        allocations = Allocation.objects.filter(
            status__name__in=['Active', 'Payment Pending']
        )
        return allocations


class AllocationInvoicePaidView(LoginRequiredMixin, UserPassesTestMixin, ListView):
    model = Allocation
    template_name = 'allocation/allocation_invoice_paid_list.html'
    context_object_name = 'allocation_list'

    def test_func(self):
        """UserPassesTestMixin Tests"""
        invoice_perm = self.request.user.has_perm('allocation.can_manage_invoice')
        if self.request.user.is_superuser or invoice_perm:
            return True
        messages.error(self.request, 'You do not have permission to manage invoices.')
        return False

    def get_queryset(self):
        # allocations = Allocation.objects.filter(
        #     status__name__in=['Paid', 'Payment Pending', 'Payment Requested' ])
        allocations = Allocation.objects.filter(status__name__in=['Paid'])
        return allocations


# this is the view class thats rendering allocation_invoice_detail.
class AllocationInvoiceDetailView(LoginRequiredMixin, UserPassesTestMixin, TemplateView):
    model = Allocation
    template_name = 'allocation/allocation_invoice_detail.html'
    context_object_name = 'allocation'

    def test_func(self):
        """UserPassesTestMixin Tests"""
        invoice_perm = self.request.user.has_perm('allocation.can_manage_invoice')
        if self.request.user.is_superuser or invoice_perm:
            return True
        messages.error(self.request, 'You do not have permission to view invoices.')
        return False

    def get_context_data(self, **kwargs):
        """Create all the variables for allocation_invoice_detail.html"""
        context = super().get_context_data(**kwargs)
        allocation_obj = get_object_or_404(Allocation, pk=self.kwargs.get('pk'))
        allocation_users = (
            allocation_obj.allocationuser_set.exclude(status__name__in=['Removed'])
            .exclude(usage_bytes__isnull=True)
            .order_by('user__username')
        )
        alloc_attr_set = allocation_obj.get_attribute_set(self.request.user)

        attributes_with_usage = [
            a for a in alloc_attr_set if hasattr(a, 'allocationattributeusage')
        ]
        attributes = list(alloc_attr_set)

        guage_data = []
        invalid_attributes = []
        for attribute in attributes_with_usage:
            try:
                guage_data.append(
                    generate_guauge_data_from_usage(
                        attribute.allocation_attribute_type.name,
                        float(attribute.value),
                        float(attribute.allocationattributeusage.value),
                    )
                )
            except ValueError:
                logger.error(
                    "Allocation attribute '%s' is not an int but has a usage",
                    attribute.allocation_attribute_type.name,
                )
                invalid_attributes.append(attribute)

        for a in invalid_attributes:
            attributes_with_usage.remove(a)

        # allocation_usage_tb = float(allocation_quota_tb.allocationattributeusage.value)
        quota_bytes, usage_bytes = return_allocation_bytes_values(
            attributes_with_usage, allocation_users
        )
        context['allocation_quota_bytes'] = quota_bytes
        context['allocation_usage_bytes'] = usage_bytes
        quota_tb = 0 if not quota_bytes else quota_bytes / 1099511627776
        context['allocation_quota_tb'] = quota_tb
        usage_tb = 0 if not usage_bytes else usage_bytes / 1099511627776
        context['allocation_usage_tb'] = usage_tb

        context['guage_data'] = guage_data
        context['attributes_with_usage'] = attributes_with_usage
        context['attributes'] = attributes

        # Can the user update the project?
        project_update_perm = allocation_obj.project.has_perm(
            self.request.user, ProjectPermission.UPDATE
        )
        context['is_allowed_to_update_project'] = project_update_perm
        context['allocation_users'] = allocation_users
        context['note_update_link'] = 'allocation-note-update'

        context['notes'] = self.return_visible_notes(allocation_obj)
        context['ALLOCATION_ENABLE_ALLOCATION_RENEWAL'] = ALLOCATION_ENABLE_ALLOCATION_RENEWAL
        return context

    def return_visible_notes(self, allocation_obj):
        notes = allocation_obj.allocationusernote_set.all()
        if not self.request.user.is_superuser:
            notes = notes.filter(is_private=False)
        return notes

    def get(self, request, *args, **kwargs):
        allocation_obj = get_object_or_404(Allocation, pk=self.kwargs.get('pk'))

        initial_data = {'status': allocation_obj.status}

        form = AllocationInvoiceUpdateForm(initial=initial_data)

        context = self.get_context_data()
        context['form'] = form
        context['allocation'] = allocation_obj

        return render(request, self.template_name, context)

    def post(self, request, *args, **kwargs):
        pk = self.kwargs.get('pk')
        allocation_obj = get_object_or_404(Allocation, pk=pk)

        initial_data = {'status': allocation_obj.status}
        form = AllocationInvoiceUpdateForm(request.POST, initial=initial_data)

        if form.is_valid():
            form_data = form.cleaned_data
            allocation_obj.status = form_data.get('status')
            allocation_obj.save()
            messages.success(request, 'Allocation updated!')
        else:
            for error in form.errors:
                messages.error(request, error)
        return HttpResponseRedirect(
            reverse('allocation-invoice-detail', kwargs={'pk': pk})
        )


class AllocationInvoiceNoteCreateView(NoteCreateView):
    model = AllocationUserNote
    fields = ('is_private', 'note', 'author', 'allocation')
    object_model = Allocation
    form_obj = 'allocation'

    def test_func(self):
        """UserPassesTestMixin Tests"""
        invoice_perm = self.request.user.has_perm('allocation.can_manage_invoice')
        if invoice_perm:
            return True
        return super().test_func()

    def get_context_data(self, **kwargs):
        context = super().get_context_data(**kwargs)
        context['object_page'] = 'allocation-invoice-detail'
        context['object_title'] = f'Allocation {context["object"]}'
        return context

    def form_valid(self, form):
        # This method is called when valid form data has been POSTed.
        # It should return an HttpResponse.
        allocation_obj = get_object_or_404(Allocation, pk=self.kwargs.get('pk'))
        obj = form.save(commit=False)
        obj.author = self.request.user
        obj.allocation = allocation_obj
        obj.save()
        allocation_obj.save()
        return super().form_valid(form)

    def get_success_url(self):
        return reverse_lazy(
            'allocation-invoice-detail', kwargs={'pk': self.kwargs.get('pk')}
        )


class AllocationInvoiceNoteUpdateView(NoteUpdateView):
    model = AllocationUserNote
    template_name = 'allocation/allocation_update_invoice_note.html'

    def test_func(self):
        """UserPassesTestMixin Tests"""
        invoice_perm = self.request.user.has_perm('allocation.can_manage_invoice')
        if self.request.user.is_superuser or invoice_perm:
            return True
        messages.error(self.request, 'You do not have permission to manage invoices.')
        return False

    def get_context_data(self, **kwargs):
        context = super().get_context_data(**kwargs)
        context['parent_object'] = self.object.allocation
        context['object_detail_link'] = 'allocation-detail'
        return context

    def get_success_url(self):
        return reverse_lazy(
            'allocation-invoice-detail', kwargs={'pk': self.object.allocation.pk}
        )


class AllocationDeleteInvoiceNoteView(
    LoginRequiredMixin, UserPassesTestMixin, TemplateView
):
    template_name = 'allocation/allocation_delete_invoice_note.html'

    def test_func(self):
        """UserPassesTestMixin Tests"""
        invoice_perm = self.request.user.has_perm('allocation.can_manage_invoice')
        if self.request.user.is_superuser or invoice_perm:
            return True
        messages.error(self.request, 'You do not have permission to manage invoices.')
        return False

    def get_notes_to_delete(self, allocation_obj):
        notes_to_delete = [
            {
                'pk': note.pk,
                'note': note.note,
                'author': note.author.username,
            }
            for note in allocation_obj.allocationusernote_set.all()
        ]
        return notes_to_delete

    def get(self, request, *args, **kwargs):
        allocation_obj = get_object_or_404(Allocation, pk=self.kwargs.get('pk'))
        notes_to_delete = self.get_notes_to_delete(allocation_obj)
        context = {}
        if notes_to_delete:
            formset = formset_factory(
                AllocationInvoiceNoteDeleteForm, max_num=len(notes_to_delete)
            )
            formset = formset(initial=notes_to_delete, prefix='noteform')
            context['formset'] = formset
        context['allocation'] = allocation_obj
        return render(request, self.template_name, context)

    def post(self, request, *args, **kwargs):
        allocation_obj = get_object_or_404(Allocation, pk=self.kwargs.get('pk'))
        notes_to_delete = self.get_notes_to_delete(allocation_obj)

        formset = formset_factory(
            AllocationInvoiceNoteDeleteForm, max_num=len(notes_to_delete)
        )
        formset = formset(request.POST, initial=notes_to_delete, prefix='noteform')

        if formset.is_valid():
            cleaned_form = [form.cleaned_data for form in formset]
            selected_cleaned_form = [form for form in cleaned_form if form['selected']]
            for note_form_data in selected_cleaned_form:
                note_obj = AllocationUserNote.objects.get(pk=note_form_data.get('pk'))
                note_obj.delete()
        else:
            for error in formset.errors:
                messages.error(request, error)

        return HttpResponseRedirect(
            reverse_lazy('allocation-invoice-detail', kwargs={'pk': allocation_obj.pk})
        )


class AllocationAccountCreateView(LoginRequiredMixin, UserPassesTestMixin, CreateView):
    model = AllocationAccount
    template_name = 'allocation/allocation_allocationaccount_create.html'
    form_class = AllocationAccountForm

    def test_func(self):
        """UserPassesTestMixin Tests"""
        if not ALLOCATION_ACCOUNT_ENABLED:
            return False
        if self.request.user.is_superuser:
            return True
        if self.request.user.userprofile.is_pi:
            return True
        err = 'You do not have permission to add allocation attributes.'
        messages.error(self.request, err)
        return False

    def form_invalid(self, form):
        response = super().form_invalid(form)
        if self.request.is_ajax():
            return JsonResponse(form.errors, status=400)
        return response

    def form_valid(self, form):
        form.instance.user = self.request.user
        response = super().form_valid(form)
        if self.request.is_ajax():
            obj_data = {'pk': self.object.pk}
            return JsonResponse(obj_data)
        return response

    def get_success_url(self):
        return reverse_lazy('allocation-account-list')


data = {
    'company': 'FAS Research Computing',
    'address': '38 Oxford St',
    'city': 'Cambridge',
    'state': 'MA',
    'zipcode': '02138',
    'website': 'billing@rc.fas.harvard.edu',
}


def render_to_pdf(template_src, context_dict={}):
    template = get_template(template_src)
    html = template.render(context_dict)
    result = BytesIO()
    pdf = pisa.pisaDocument(BytesIO(html.encode('ISO-8859-1')), result)
    if not pdf.err:
        return HttpResponse(result.getvalue(), content_type='application/pdf')
    return None


class ViewPDF(View):
    def get(self, request, *args, **kwargs):
        print('line magic 1773', kwargs)
        pdf = render_to_pdf('allocation/pdf_template.html', data)
        return HttpResponse(pdf, content_type='application/pdf')


# Automatically downloads to PDF file
class DownloadPDF(View):
    def get(self, request, *args, **kwargs):
        pdf = render_to_pdf('allocation/pdf_template.html', data)
        response = HttpResponse(pdf, content_type='allocation/pdf')
        filename = 'Invoice_%s.pdf' % ('12341231')
        content = f"attachment; filename='{filename}'"
        response['Content-Disposition'] = content
        return response

    def index(self, request):
        context = {}
        return render(request, 'app/index.html', context)

    def get_queryset(self):
        return AllocationAccount.objects.filter(user=self.request.user)


class AllocationAccountListView(LoginRequiredMixin, UserPassesTestMixin, ListView):
    model = AllocationAccount
    template_name = 'allocation/allocation_account_list.html'
    context_object_name = 'allocationaccount_list'

    def test_func(self):
        """UserPassesTestMixin Tests"""
        if not ALLOCATION_ACCOUNT_ENABLED:
            return False
        if self.request.user.is_superuser:
            return True
        if self.request.user.userprofile.is_pi:
            return True

        messages.error(self.request, 'You do not have permission to manage invoices.')
        return False

    def get_queryset(self):
        return AllocationAccount.objects.filter(user=self.request.user)


class AllocationChangeDetailView(LoginRequiredMixin, UserPassesTestMixin, FormView):
    formset_class = AllocationAttributeUpdateForm
    template_name = 'allocation/allocation_change_detail.html'

    def test_func(self):
        """UserPassesTestMixin Tests"""
        if self.request.user.has_perm('allocation.can_view_all_allocations'):
            return True
        pk = self.kwargs.get('pk')
        allocation_change_obj = get_object_or_404(AllocationChangeRequest, pk=pk)
        manager_perm = AllocationPermission.MANAGER
        if allocation_change_obj.allocation.has_perm(self.request.user, manager_perm):
            return True
        return False

    def get_allocation_attrs_to_change(self, allocation_change_obj):
        attributes_to_change = (
            allocation_change_obj.allocationattributechangerequest_set.all()
        )
        attributes_to_change = [
            {
                'change_pk': attr_change.pk,
                'attribute_pk': attr_change.allocation_attribute.pk,
                'name': attr_change.allocation_attribute.allocation_attribute_type.name,
                'value': attr_change.allocation_attribute.value,
                'new_value': attr_change.new_value,
            }
            for attr_change in attributes_to_change
        ]
        return attributes_to_change

    def get_context_data(self, **kwargs):
        context = {}
        pk = self.kwargs.get('pk')
        allocation_change = get_object_or_404(AllocationChangeRequest, pk=pk)
        attr_changes = self.get_allocation_attrs_to_change(allocation_change)
        if attr_changes:
            formset = formset_factory(self.formset_class, max_num=len(attr_changes))
            formset = formset(initial=attr_changes, prefix='attributeform')
            context['formset'] = formset
        context['allocation_change'] = allocation_change
        context['attribute_changes'] = attr_changes
        return context

    def get(self, request, *args, **kwargs):
        pk = self.kwargs.get('pk')
        allocation_change_obj = get_object_or_404(AllocationChangeRequest, pk=pk)

        allocation_change_form = AllocationChangeForm(
            initial={
                'justification': allocation_change_obj.justification,
                'end_date_extension': allocation_change_obj.end_date_extension,
            }
        )
        allocation_change_form.fields['justification'].disabled = True
        if allocation_change_obj.status.name != 'Pending':
            allocation_change_form.fields['end_date_extension'].disabled = True
        if not self.request.user.is_staff and not self.request.user.is_superuser:
            allocation_change_form.fields['end_date_extension'].disabled = True

        note_form = AllocationChangeNoteForm(
            initial={'notes': allocation_change_obj.notes}
        )

        context = self.get_context_data()

        context['allocation_change_form'] = allocation_change_form
        context['note_form'] = note_form
        return render(request, self.template_name, context)

    def redirect_to_detail(self, pk):
        return HttpResponseRedirect(
            reverse('allocation-change-detail', kwargs={'pk': pk})
        )

    def post(self, request, *args, **kwargs):
        pk = self.kwargs.get('pk')
        if not self.request.user.is_superuser:
            err = 'You do not have permission to update an allocation change request'
            messages.error(request, err)
            return self.redirect_to_detail(pk)

        alloc_change_obj = get_object_or_404(AllocationChangeRequest, pk=pk)
        allocation_change_form = AllocationChangeForm(
            request.POST,
            initial={
                'justification': alloc_change_obj.justification,
                'end_date_extension': alloc_change_obj.end_date_extension,
            },
        )
        allocation_change_form.fields['justification'].required = False

        attrs_to_change = self.get_allocation_attrs_to_change(alloc_change_obj)

        formset = formset_factory(self.formset_class, max_num=len(attrs_to_change))
        formset = formset(request.POST, initial=attrs_to_change, prefix='attributeform')

        note_form = AllocationChangeNoteForm(
            request.POST, initial={'notes': alloc_change_obj.notes}
        )

        if not note_form.is_valid():
            allocation_change_form = AllocationChangeForm(
                initial={'justification': alloc_change_obj.justification}
            )
            allocation_change_form.fields['justification'].disabled = True
            context = self.get_context_data()
            context['note_form'] = note_form
            context['allocation_change_form'] = allocation_change_form
            return render(request, self.template_name, context)

        action = request.POST.get('action')
        if action not in ['update', 'approve', 'deny']:
            return HttpResponseBadRequest('Invalid request')

        validation_errors = []
        if not allocation_change_form.is_valid():
            for err in allocation_change_form.errors:
                validation_errors.append(err)
        if attrs_to_change and not formset.is_valid():
            if attrs_to_change:
                attribute_errors = ''
                for error in formset.errors:
                    if error:
                        attribute_errors += error.get('__all__')
                validation_errors.append(attribute_errors)
        if validation_errors:
            for err in validation_errors:
                messages.error(request, err)
            return self.redirect_to_detail(pk)

        notes = note_form.cleaned_data.get('notes')
        alloc_change_obj.notes = notes

        save_and_redirect = False
        if action == 'deny':
            status_denied_obj = AllocationChangeStatusChoice.objects.get(name='Denied')
            alloc_change_obj.status = status_denied_obj
            message = make_allocation_change_message(alloc_change_obj, 'DENIED')
            send_allocation_customer_email(
                alloc_change_obj.allocation,
                'Allocation Change Denied',
                'email/allocation_change_denied.txt',
                domain_url=get_domain_url(self.request),
            )
            save_and_redirect = True

        elif action == 'update' and alloc_change_obj.status.name != 'Pending':
            message = 'Allocation change request updated!'
            save_and_redirect = True
        if save_and_redirect:
            alloc_change_obj.save()
            messages.success(request, message)
            return self.redirect_to_detail(pk)

        form_data = allocation_change_form.cleaned_data
        end_date_extension = form_data.get('end_date_extension')

        if not attrs_to_change and end_date_extension == 0:
            messages.error(request, 'You must make a change to the allocation.')
            return self.redirect_to_detail(pk)

        if end_date_extension != alloc_change_obj.end_date_extension:
            alloc_change_obj.end_date_extension = end_date_extension

        if attrs_to_change:
            for entry in formset:
                formset_data = entry.cleaned_data
                new_value = formset_data.get('new_value')
                attribute_change = AllocationAttributeChangeRequest.objects.get(
                    pk=formset_data.get('change_pk')
                )
                if new_value != attribute_change.new_value:
                    attribute_change.new_value = new_value
                    attribute_change.save()

        if action == 'update':
            message = 'Allocation change request updated!'
        if action == 'approve':
            status_approved_obj = AllocationChangeStatusChoice.objects.get(
                name='Approved'
            )
            alloc_change_obj.status = status_approved_obj

            if alloc_change_obj.end_date_extension > 0:
                rdelta = relativedelta(days=ALLOCATION_DEFAULT_ALLOCATION_LENGTH)
                new_end_date = alloc_change_obj.allocation.end_date + rdelta
                alloc_change_obj.allocation.end_date = new_end_date
                alloc_change_obj.allocation.save()

            if attrs_to_change:
                attr_changes = (
                    alloc_change_obj.allocationattributechangerequest_set.all()
                )
                for attribute_change in attr_changes:
                    new_value = attribute_change.new_value
                    attribute_change.allocation_attribute.value = new_value
                    attribute_change.allocation_attribute.save()

            allocation_change_approved.send(
                sender=self.__class__,
                allocation_pk=alloc_change_obj.allocation.pk,
                allocation_change_pk=alloc_change_obj.pk,
            )

            send_allocation_customer_email(
                alloc_change_obj.allocation,
                'Allocation Change Approved',
                'email/allocation_change_approved.txt',
                domain_url=get_domain_url(self.request),
            )

            message = make_allocation_change_message(alloc_change_obj, 'APPROVED')

        if action in ['update', 'approve']:
            alloc_change_obj.save()
            messages.success(request, message)

        return self.redirect_to_detail(pk)


class AllocationChangeListView(LoginRequiredMixin, UserPassesTestMixin, TemplateView):
    template_name = 'allocation/allocation_change_list.html'

    def test_func(self):
        """UserPassesTestMixin Tests"""
        review_perm = 'allocation.can_review_allocation_requests'
        if self.request.user.is_superuser or self.request.user.has_perm(review_perm):
            return True
        err = 'You do not have permission to review allocation requests.'
        messages.error(self.request, err)
        return False

    def get_context_data(self, **kwargs):
        context = super().get_context_data(**kwargs)
        allocation_change_list = AllocationChangeRequest.objects.filter(
            status__name__in=['Pending']
        )
        context['allocation_change_list'] = allocation_change_list
        context['PROJECT_ENABLE_PROJECT_REVIEW'] = PROJECT_ENABLE_PROJECT_REVIEW
        return context


class AllocationChangeView(LoginRequiredMixin, UserPassesTestMixin, FormView):
    formset_class = AllocationAttributeChangeForm
    template_name = 'allocation/allocation_change.html'

    def test_func(self):
        """UserPassesTestMixin Tests"""
        allocation_obj = get_object_or_404(Allocation, pk=self.kwargs.get('pk'))
        if allocation_obj.has_perm(self.request.user, AllocationPermission.MANAGER):
            return True

        err = 'You do not have permission to request changes to this allocation.'
        messages.error(self.request, err)
        return False

    def dispatch(self, request, *args, **kwargs):
        allocation_obj = get_object_or_404(Allocation, pk=self.kwargs.get('pk'))

        errs = []
        if allocation_obj.project.needs_review:
            err = 'You cannot request a change to this allocation because you have to review your project first.'
            errs.append(err)
        if allocation_obj.project.status.name not in ['Active', 'New']:
            err = 'You cannot request a change to an allocation in an archived project.'
            errs.append(err)
        if allocation_obj.is_locked:
            err = 'You cannot request a change to a locked allocation.'
            errs.append(err)
        changeable_status_list = [
            'Active', 'Renewal Requested', 'Payment Pending', 'Payment Requested', 'Paid'
        ]
        if allocation_obj.status.name not in changeable_status_list:
            err = f'You cannot request a change to an allocation with status "{allocation_obj.status.name}"'
            errs.append(err)

        if errs:
            for err in errs:
                messages.error(request, err)
            return HttpResponseRedirect(
                reverse('allocation-detail', kwargs={'pk': allocation_obj.pk})
            )

        return super().dispatch(request, *args, **kwargs)

    def get_allocation_attrs_to_change(self, allocation_obj):
        attributes_to_change = allocation_obj.allocationattribute_set.filter(
            allocation_attribute_type__is_changeable=True
        )
        attributes_to_change = [
            {
                'pk': attribute.pk,
                'name': attribute.allocation_attribute_type.name,
                'value': attribute.value,
            }
            for attribute in attributes_to_change
        ]
        return attributes_to_change

    def get(self, request, *args, **kwargs):
        context = {}
        allocation_obj = get_object_or_404(Allocation, pk=self.kwargs.get('pk'))

        form = AllocationChangeForm(**self.get_form_kwargs())
        context['form'] = form

        attrs_to_change = self.get_allocation_attrs_to_change(allocation_obj)
        if attrs_to_change:
            formset = formset_factory(self.formset_class, max_num=len(attrs_to_change))
            formset = formset(initial=attrs_to_change, prefix='attributeform')
            context['formset'] = formset

        context['allocation'] = allocation_obj
        context['attributes'] = attrs_to_change
        context['used_percentage'] = allocation_obj.get_parent_resource.used_percentage
        return render(request, self.template_name, context)

    def post(self, request, *args, **kwargs):
        attribute_changes_to_make = set({})
        pk = self.kwargs.get('pk')
        allocation_obj = get_object_or_404(Allocation, pk=pk)

        form = AllocationChangeForm(**self.get_form_kwargs())
        attrs_to_change = self.get_allocation_attrs_to_change(allocation_obj)

        # find errors
        validation_errors = []

        if not form.is_valid():
            validation_errors.extend(list(form.errors))

        if attrs_to_change:
            formset = formset_factory(self.formset_class, max_num=len(attrs_to_change))
            formset = formset(
                request.POST, initial=attrs_to_change, prefix='attributeform'
            )

            if not formset.is_valid():
                attribute_errors = ''
                for error in formset.errors:
                    if error:
                        attribute_errors += error.get('__all__')
                validation_errors.append(attribute_errors)

        if validation_errors:
            for error in validation_errors:
                messages.error(request, error)
            return HttpResponseRedirect(reverse('allocation-change', kwargs={'pk': pk}))

        # ID changes
        change_requested = False

        form_data = form.cleaned_data

        if form_data.get('end_date_extension') != 0:
            change_requested = True
        if attrs_to_change:
            for entry in formset:
                formset_data = entry.cleaned_data

                new_value = formset_data.get('new_value')
                if new_value != '':
                    change_requested = True
                    allocation_attribute = AllocationAttribute.objects.get(
                        pk=formset_data.get('pk')
                    )
                    attribute_changes_to_make.add((allocation_attribute, new_value))

        if not change_requested:
            messages.error(request, 'You must request a change.')
            return HttpResponseRedirect(reverse('allocation-change', kwargs={'pk': pk}))

        end_date_extension = form_data.get('end_date_extension')
        justification = form_data.get('justification')
        change_request_status = AllocationChangeStatusChoice.objects.get(name='Pending')

        allocation_change_request_obj = AllocationChangeRequest.objects.create(
            allocation=allocation_obj,
            end_date_extension=end_date_extension,
            justification=justification,
            status=change_request_status,
        )

        for attribute in attribute_changes_to_make:
            AllocationAttributeChangeRequest.objects.create(
                allocation_change_request=allocation_change_request_obj,
                allocation_attribute=attribute[0],
                new_value=attribute[1],
            )

        messages.success(request, 'Allocation change request successfully submitted.')

        quantity = [
            a
            for a in attribute_changes_to_make
            if a[0].allocation_attribute_type.name == 'Storage Quota (TB)'
        ]
        # if requested resource is on NESE, add to vars
        nese = bool(allocation_obj.resources.filter(name__contains="nesetape"))

        email_vars = {'justification': justification}
        if quantity:
            quantity_num = int(float(quantity[0][1]))
            difference = quantity_num - int(float(allocation_obj.size))
            used_percentage = allocation_obj.get_parent_resource.used_percentage
            email_vars['quantity'] = quantity_num
            email_vars['nese'] = nese
            email_vars['current_size'] = allocation_obj.size
            email_vars['difference'] = difference
            email_vars['used_percentage'] = used_percentage

        send_allocation_admin_email(
            allocation_obj,
            'New Allocation Change Request',
            'email/new_allocation_change_request.txt',
            url_path=reverse('allocation-change-list'),
            domain_url=get_domain_url(self.request),
            other_vars=email_vars,
        )
        return HttpResponseRedirect(reverse('allocation-detail', kwargs={'pk': pk}))


class AllocationChangeDeleteAttributeView(
    LoginRequiredMixin, UserPassesTestMixin, View
):
    def test_func(self):
        """UserPassesTestMixin Tests"""
        perm_string = 'allocation.can_review_allocation_requests'
        review_perm = self.request.user.has_perm(perm_string)
        if self.request.user.is_superuser or review_perm:
            return True

        error = 'You do not have permission to update an allocation change request.'
        messages.error(self.request, error)
        return False

    def get(self, request, pk):
        allocationattr_change = get_object_or_404(
            AllocationAttributeChangeRequest, pk=pk
        )
        allocation_change_pk = allocationattr_change.allocation_change_request.pk
        allocationattr_change.delete()
        success_msg = 'Allocation attribute change request successfully deleted.'
        messages.success(request, success_msg)
        return HttpResponseRedirect(
            reverse('allocation-change-detail', kwargs={'pk': allocation_change_pk})
        )<|MERGE_RESOLUTION|>--- conflicted
+++ resolved
@@ -646,13 +646,9 @@
         )
         for user in users:
             AllocationUser.objects.create(
-<<<<<<< HEAD
                 allocation=allocation_obj,
                 user=user,
                 status=allocation_user_active_status
-=======
-                allocation=allocation_obj, user=user, status=allocation_user_active_status
->>>>>>> 1e4cccfd
             )
 
         # if requested resource is on NESE, add to vars

--- conflicted
+++ resolved
@@ -1899,7 +1899,6 @@
 class DownloadPDF(View):
 	def get(self, request, *args, **kwargs):
 
-<<<<<<< HEAD
 		pdf = render_to_pdf('allocation/pdf_template.html', data)
 
 		response = HttpResponse(pdf, content_type='allocation/pdf')
@@ -1915,7 +1914,6 @@
 def index(request):
 	context = {}
 	return render(request, 'app/index.html', context)
-=======
     def get_queryset(self):
         return AllocationAccount.objects.filter(user=self.request.user)
 
@@ -2746,5 +2744,4 @@
 
         messages.success(
             request, 'Allocation attribute change request successfully deleted.')
-        return HttpResponseRedirect(reverse('allocation-change-detail', kwargs={'pk': allocation_change_pk}))
->>>>>>> 0f85eef6
+        return HttpResponseRedirect(reverse('allocation-change-detail', kwargs={'pk': allocation_change_pk}))
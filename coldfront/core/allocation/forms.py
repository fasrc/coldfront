--- conflicted
+++ resolved
@@ -162,9 +162,6 @@
 
     def __init__(self, *args, **kwargs):
         super().__init__(*args, **kwargs)
-<<<<<<< HEAD
-        self.fields['pk'].widget = forms.HiddenInput()
-=======
         self.fields['pk'].widget = forms.HiddenInput()
 
 
@@ -243,5 +240,4 @@
             label='Notes', 
             required=False, 
             widget=forms.Textarea,
-            help_text="Leave any feedback about the allocation change request.")
->>>>>>> 0f85eef6
+            help_text="Leave any feedback about the allocation change request.")
from django import forms
from django.db.models.functions import Lower
from django.shortcuts import get_object_or_404

from coldfront.core.allocation.models import (Allocation, AllocationAccount,
                                              AllocationAttributeType,
                                              AllocationAttribute,
                                              AllocationStatusChoice)
from coldfront.core.allocation.utils import get_user_resources
from coldfront.core.project.models import Project
from coldfront.core.resource.models import Resource, ResourceType
from coldfront.core.utils.common import import_from_settings

ALLOCATION_ACCOUNT_ENABLED = import_from_settings(
    'ALLOCATION_ACCOUNT_ENABLED', False)
ALLOCATION_CHANGE_REQUEST_EXTENSION_DAYS = import_from_settings(
    'ALLOCATION_CHANGE_REQUEST_EXTENSION_DAYS', [])


class AllocationForm(forms.Form):
    DEFAULT_DESCRIPTION = '''
We do not have information about your research. Please provide a detailed description of your work and update your field of science. Thank you!
        '''
    resource = forms.ModelChoiceField(queryset=None, empty_label=None)
    quantity = forms.IntegerField(required=True)
    justification = forms.CharField(widget=forms.Textarea)
    #users = forms.MultipleChoiceField(
    #    widget=forms.CheckboxSelectMultiple, required=False)

    def __init__(self, request_user, project_pk,  *args, **kwargs):
        super().__init__(*args, **kwargs)
        project_obj = get_object_or_404(Project, pk=project_pk)
        self.fields['resource'].queryset = get_user_resources(request_user).order_by(Lower("name"))
        self.fields['quantity'].initial = 1
        user_query_set = project_obj.projectuser_set.select_related('user').filter(
            status__name__in=['Active', ]).order_by("user__username")
        user_query_set = user_query_set.exclude(user=project_obj.pi)
        # if user_query_set:
        #     self.fields['users'].choices = ((user.user.username, "%s %s (%s)" % (
        #         user.user.first_name, user.user.last_name, user.user.username)) for user in user_query_set)
        #     self.fields['users'].help_text = '<br/>Select users in your project to add to this allocation.'
        # else:
        #     self.fields['users'].widget = forms.HiddenInput()

        self.fields['justification'].help_text = '<br/>Justification for requesting this allocation. Please provide details about the usecase or datacenter choices'


class AllocationUpdateForm(forms.Form):
    status = forms.ModelChoiceField(
        queryset=AllocationStatusChoice.objects.all().order_by(Lower("name")), empty_label=None)
    start_date = forms.DateField(
        label='Start Date',
        widget=forms.DateInput(attrs={'class': 'datepicker'}),
        required=False)
    end_date = forms.DateField(
        label='End Date',
        widget=forms.DateInput(attrs={'class': 'datepicker'}),
        required=False)
    description = forms.CharField(max_length=512,
                                  label='Description',
                                  required=False)
    is_locked = forms.BooleanField(required=False)
    is_changeable = forms.BooleanField(required=False)

    def clean(self):
        cleaned_data = super().clean()
        start_date = cleaned_data.get("start_date")
        end_date = cleaned_data.get("end_date")

        if start_date and end_date and end_date < start_date:
            raise forms.ValidationError(
                'End date cannot be less than start date'
            )


class AllocationInvoiceUpdateForm(forms.Form):
    status = forms.ModelChoiceField(queryset=AllocationStatusChoice.objects.filter(name__in=[
<<<<<<< HEAD
        'Payment Pending', 'Payment Requested', 'Paid']).order_by('name'), empty_label=None)
=======
        'Payment Pending', 'Payment Requested', 'Payment Declined', 'Paid']).order_by(Lower("name")), empty_label=None)
>>>>>>> d3b1da63


class AllocationAddUserForm(forms.Form):
    username = forms.CharField(max_length=150, disabled=True)
    first_name = forms.CharField(max_length=150, required=False, disabled=True)
    last_name = forms.CharField(max_length=150, required=False, disabled=True)
    email = forms.EmailField(max_length=100, required=False, disabled=True)
    selected = forms.BooleanField(initial=False, required=False)


class AllocationRemoveUserForm(forms.Form):
    username = forms.CharField(max_length=150, disabled=True)
    first_name = forms.CharField(max_length=150, required=False, disabled=True)
    last_name = forms.CharField(max_length=150, required=False, disabled=True)
    email = forms.EmailField(max_length=100, required=False, disabled=True)
    selected = forms.BooleanField(initial=False, required=False)


class AllocationAttributeDeleteForm(forms.Form):
    pk = forms.IntegerField(required=False, disabled=True)
    name = forms.CharField(max_length=150, required=False, disabled=True)
    value = forms.CharField(max_length=150, required=False, disabled=True)
    selected = forms.BooleanField(initial=False, required=False)

    def __init__(self, *args, **kwargs):
        super().__init__(*args, **kwargs)
        self.fields['pk'].widget = forms.HiddenInput()


class AllocationSearchForm(forms.Form):
    project = forms.CharField(label='Project Title',
                              max_length=100, required=False)
    username = forms.CharField(
        label='Username', max_length=100, required=False)
    resource_type = forms.ModelChoiceField(
        label='Resource Type',
        queryset=ResourceType.objects.all().order_by(Lower("name")),
        required=False)
    resource_name = forms.ModelMultipleChoiceField(
        label='Resource Name',
        queryset=Resource.objects.filter(
            is_allocatable=True).order_by(Lower("name")),
        required=False)
    allocation_attribute_name = forms.ModelChoiceField(
        label='Allocation Attribute Name',
        queryset=AllocationAttributeType.objects.all().order_by(Lower("name")),
        required=False)
    allocation_attribute_value = forms.CharField(
        label='Allocation Attribute Value', max_length=100, required=False)
    end_date = forms.DateField(
        label='End Date',
        widget=forms.DateInput(attrs={'class': 'datepicker'}),
        required=False)
    active_from_now_until_date = forms.DateField(
        label='Active from Now Until Date',
        widget=forms.DateInput(attrs={'class': 'datepicker'}),
        required=False)
    status = forms.ModelMultipleChoiceField(
        widget=forms.CheckboxSelectMultiple,
        queryset=AllocationStatusChoice.objects.all().order_by(Lower("name")),
        required=False)
    show_all_allocations = forms.BooleanField(initial=False, required=False)


class AllocationReviewUserForm(forms.Form):
    ALLOCATION_REVIEW_USER_CHOICES = (
        ('keep_in_allocation_and_project', 'Keep in allocation and project'),
        ('keep_in_project_only', 'Remove from this allocation only'),
        ('remove_from_project', 'Remove from project'),
    )

    username = forms.CharField(max_length=150, disabled=True)
    first_name = forms.CharField(max_length=150, required=False, disabled=True)
    last_name = forms.CharField(max_length=150, required=False, disabled=True)
    email = forms.EmailField(max_length=100, required=False, disabled=True)
    user_status = forms.ChoiceField(choices=ALLOCATION_REVIEW_USER_CHOICES)


class AllocationInvoiceNoteDeleteForm(forms.Form):
    pk = forms.IntegerField(required=False, disabled=True)
    note = forms.CharField(widget=forms.Textarea, disabled=True)
    author = forms.CharField(
        max_length=512, required=False, disabled=True)
    selected = forms.BooleanField(initial=False, required=False)

    def __init__(self, *args, **kwargs):
        super().__init__(*args, **kwargs)
        self.fields['pk'].widget = forms.HiddenInput()


class AllocationAccountForm(forms.ModelForm):

    class Meta:
        model = AllocationAccount
        fields = ['name', ]


class AllocationAttributeChangeForm(forms.Form):
    pk = forms.IntegerField(required=False, disabled=True)
    name = forms.CharField(max_length=150, required=False, disabled=True)
    value = forms.CharField(max_length=150, required=False, disabled=True)
    new_value = forms.CharField(max_length=150, required=False, disabled=False)

    def __init__(self, *args, **kwargs):
        super().__init__(*args, **kwargs)
        self.fields['pk'].widget = forms.HiddenInput()

    def clean(self):
        cleaned_data = super().clean()

        if cleaned_data.get('new_value') != "":
            allocation_attribute = AllocationAttribute.objects.get(pk=cleaned_data.get('pk'))
            allocation_attribute.value = cleaned_data.get('new_value')
            allocation_attribute.clean()


class AllocationAttributeUpdateForm(forms.Form):
    change_pk = forms.IntegerField(required=False, disabled=True)
    attribute_pk = forms.IntegerField(required=False, disabled=True)
    name = forms.CharField(max_length=150, required=False, disabled=True)
    value = forms.CharField(max_length=150, required=False, disabled=True)
    new_value = forms.CharField(max_length=150, required=False, disabled=False)

    def __init__(self, *args, **kwargs):
        super().__init__(*args, **kwargs)
        self.fields['change_pk'].widget = forms.HiddenInput()
        self.fields['attribute_pk'].widget = forms.HiddenInput()

    def clean(self):
        cleaned_data = super().clean()
        allocation_attribute = AllocationAttribute.objects.get(pk=cleaned_data.get('attribute_pk'))

        allocation_attribute.value = cleaned_data.get('new_value')
        allocation_attribute.clean()


class AllocationChangeForm(forms.Form):
    EXTENSION_CHOICES = [
        (0, "No Extension")
    ]
    for choice in ALLOCATION_CHANGE_REQUEST_EXTENSION_DAYS:
        EXTENSION_CHOICES.append((choice, "{} days".format(choice)))

    end_date_extension = forms.TypedChoiceField(
        label='Request End Date Extension',
        choices = EXTENSION_CHOICES,
        coerce=int,
        required=False,
        empty_value=0,)
    justification = forms.CharField(
        label='Justification for Changes',
        widget=forms.Textarea,
        required=False,
        help_text='Justification for requesting this allocation change request.')

    def __init__(self, *args, **kwargs):
        super().__init__(*args, **kwargs)


class AllocationChangeNoteForm(forms.Form):
        notes = forms.CharField(
            max_length=512,
            label='Notes',
            required=False,
            widget=forms.Textarea,
<<<<<<< HEAD
            help_text="Leave any feedback about the allocation change request.")
=======
            help_text="Leave any feedback about the allocation change request.")

class AllocationAttributeCreateForm(forms.ModelForm):
    class Meta:
        model = AllocationAttribute
        fields = '__all__'
    def __init__(self, *args, **kwargs):
        super(AllocationAttributeCreateForm, self).__init__(*args, **kwargs) 
        self.fields['allocation_attribute_type'].queryset = self.fields['allocation_attribute_type'].queryset.order_by(Lower('name'))
>>>>>>> d3b1da63
<|MERGE_RESOLUTION|>--- conflicted
+++ resolved
@@ -75,11 +75,7 @@
 
 class AllocationInvoiceUpdateForm(forms.Form):
     status = forms.ModelChoiceField(queryset=AllocationStatusChoice.objects.filter(name__in=[
-<<<<<<< HEAD
-        'Payment Pending', 'Payment Requested', 'Paid']).order_by('name'), empty_label=None)
-=======
         'Payment Pending', 'Payment Requested', 'Payment Declined', 'Paid']).order_by(Lower("name")), empty_label=None)
->>>>>>> d3b1da63
 
 
 class AllocationAddUserForm(forms.Form):
@@ -245,9 +241,6 @@
             label='Notes',
             required=False,
             widget=forms.Textarea,
-<<<<<<< HEAD
-            help_text="Leave any feedback about the allocation change request.")
-=======
             help_text="Leave any feedback about the allocation change request.")
 
 class AllocationAttributeCreateForm(forms.ModelForm):
@@ -255,6 +248,5 @@
         model = AllocationAttribute
         fields = '__all__'
     def __init__(self, *args, **kwargs):
-        super(AllocationAttributeCreateForm, self).__init__(*args, **kwargs) 
-        self.fields['allocation_attribute_type'].queryset = self.fields['allocation_attribute_type'].queryset.order_by(Lower('name'))
->>>>>>> d3b1da63
+        super(AllocationAttributeCreateForm, self).__init__(*args, **kwargs)
+        self.fields['allocation_attribute_type'].queryset = self.fields['allocation_attribute_type'].queryset.order_by(Lower('name'))
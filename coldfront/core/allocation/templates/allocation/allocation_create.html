{% extends "common/base.html" %}
{% load crispy_forms_tags %}
{% load common_tags %}
{% load static %}


{% block title %}
Request new or update existing allocation
{% endblock %}


{% block content %}
<h2>Request a new allocation <br><small>Project: {{ project.title }}</small></h2>
<hr>

<p class="text-justify">The following {% settings_value 'CENTER_NAME' %}
  resources are available to request for this project. If you need access to
  more than one of these, please submit a separate allocation request for each
  resource. For each request you must provide the justification for how you
  intend to use the resource to further the research goals of your project. <br><br>
  <b>Note : </b> Please review the information about our <a target="_blank" href="https://www.rc.fas.harvard.edu/services/data-storage/#Offerings_Tiers_of_Service">
    Tier offerings</a> before
  submitting your request.</p>

<li>Please provide details in the justification such as: what data needs to be accessed, expectation of frequent transfer to or from Campus, need for Samba connectivity, etc. </li>
</br>

<form method="post">
  {% csrf_token %}
  {{form |crispy}}

<div id=resource_message></div>
<<<<<<< HEAD
  <div id="eula-div" style="display: none;">
    <textarea style="display:none;min-width:100%" id="eula"  rows="15"></textarea>
    <br>
    <p class="font-weight-bold">By clicking submit you agree to the Terms and Conditions.</p>
  </div>
=======
<div id="eula-div" style="display: none;">
  <textarea style="display:none;min-width:100%" id="eula"  rows="15"></textarea>
  <br>
  <p class="font-weight-bold">By clicking submit you agree to the Terms and Conditions.</p>
</div>
>>>>>>> 8be31002

<input class="btn btn-primary" type="submit" value="Submit" />
<a class="btn btn-secondary" href="{% url 'project-detail' project.pk %}" role="button">Back to Project</a><br>
</form>


<!-- Large modal -->
<div id="Modal" class="modal fade bd-example-modal-lg" tabindex="-1" role="dialog" aria-labelledby="myLargeModalLabel" aria-hidden="true">
  <div class="modal-dialog modal-lg">
    <div class="modal-content">
      <div class="modal-header">
        <h5 class="modal-title" id="exampleModalLabel">Add New Account Name</h5>
        <button type="button" class="close" data-dismiss="modal" aria-label="Close">
          <span aria-hidden="true">&times;</span>
        </button>
      </div>
      <div class="modal-body">
        <div id="error_div"></div>
        *No spaces in account name
        <form id="allocation_account_form">
          {% csrf_token %}
          {{AllocationAccountForm |crispy}}
          <button id="myFormSubmit" class="btn btn-primary" type="submit">Submit</button>
          <button type="button" class="btn btn-secondary" data-dismiss="modal">Close</button>
        </form>
      </div>
    </div>
  </div>
  <div class="modal-footer">
    <button type="button" class="btn btn-secondary" data-dismiss="modal">Close</button>
    <button type="button" class="btn btn-primary">Send message</button>
  </div>
</div>

<script>
  var resources_form_default_quantities = {{ resources_form_default_quantities | safe }};
  var resources_form_label_texts = {{ resources_form_label_texts | safe }};
  var resources_with_accounts = {{ resources_with_accounts | safe }};
  var resources_with_eula = {{ resources_with_eula | safe }};

  $(document).ready(function () {
    $('<br><input id="selectAll" class="check" type="checkbox" checked> <strong>Select All Users</strong>').insertAfter($("#div_id_users > label"))
    $("#id_tier").trigger('change');

    $("#selectAll").click(function () {
      $("input[name^='users']").prop('checked', $(this).prop('checked'));
    });

    $("input[name^='users']").click(function (ele) {
      var id = $(this).attr('id');
      if (id != "selectAll") {
        $("#selectAll").prop('checked', false);
      }
    });
  });

  function getCookie(name) {
    var cookieValue = null;
    if (document.cookie && document.cookie != '') {
      var cookies = document.cookie.split(';');
      for (var i = 0; i < cookies.length; i++) {
        var cookie = jQuery.trim(cookies[i]);
        // Does this cookie string begin with the name we want?
        if (cookie.substring(0, name.length + 1) == (name + '=')) {
          cookieValue = decodeURIComponent(cookie.substring(name.length + 1));
          break;
        }
      }
    }
    return cookieValue;
  }
  $('#modal_link').on("click", function () {
    $('#Modal').modal('show');
  });
<<<<<<< HEAD
  $(function (){
    //when a resource is selected from the resource dropdown list, if the resource
    // id is present as a key in resources_with_allocations, display a message
    // informing the user they already have an allocation containing a link to
    // the allocation change request form for that allocation.
    var resources_with_allocations = {{ resources_with_allocations | safe }};
    $('#id_resource').change(function () {
      var resource = $(this).val();
      if (resources_with_allocations.hasOwnProperty(resource)) {
        let allocation_pk = resources_with_allocations[resource];
        url = "{% url 'allocation-change' 99999 %}".replace("99999", allocation_pk);
        message = `<div class="alert alert-warning" role="alert">Warning: you already have an allocation on the selected resource. Did you mean to submit an <a href=${url}>Allocation Change Request<\a> instead?</div>`
        $('#resource_message').html(message);
=======


  $(function (){
    // display messages under the following conditions when a resource is selected
    // from the resource dropdown list:
    // 1. if a selected tier is the parent resource of an existing allocation's
    // resource, display a message informing the user that they already have an allocation
    // and containing a link to the allocation change request form for that allocation.
    var tiers_with_allocations = {{ tiers_with_allocations | safe }};
    $('#id_tier').change(function () {
      var resource = $(this).val();
      var messages = [];
      if (tiers_with_allocations.hasOwnProperty(resource)) {
        let allocation_pk = tiers_with_allocations[resource];
        url = "{% url 'allocation-change' 99999 %}".replace("99999", allocation_pk);
        message = `<div class="alert alert-warning" role="alert">Warning: you already have an allocation in the selected tier. Did you mean to submit an <a href=${url}>Allocation Change Request<\a> instead?</div>`;
        messages.push(message);
      }
      if (messages.length > 0) {
        $('#resource_message').html(messages.join(''));
>>>>>>> 8be31002
      }
      else {
        $('#resource_message').html('<div></div>');
      }
    });
<<<<<<< HEAD
  })
=======
  });

>>>>>>> 8be31002
  $(function () {
    $('#myFormSubmit').click(function (e) {
      e.preventDefault();
      $(function () {

        var new_account_name = $('#allocation_account_form').serializeArray()[0].value.trim();
        $('#id_allocation_account').prepend('<option value="' + new_account_name + '">' + new_account_name + '</option>');
        $('#id_allocation_account option[value=' + new_account_name + ']').prop('selected', true);
        $.ajax({
          headers: { 'X-CSRFToken': getCookie('csrftoken') },
          type: "POST",
          url: "/allocation/add-allocation-account/",
          data: {
            name: new_account_name,
          }, // data sent with the post request
          success: function (json) {
            console.log(json);
            $('#allocation_account_form')[0].reset();
            $('#Modal').modal('toggle');
            $('#error_div').html('<div></div>');
          },
          error: function (xhr, errmsg, err) {
            $('#error_div').html('<div class="alert alert-danger" role="alert">' + jQuery.parseJSON(xhr.responseText)["name"] + '</div>');
            console.log(xhr);
            console.log(errmsg);
            console.log(err);
          }
        });
      });
    });
  });

  $("#id_tier").change(function () {
    var resource_id = $("#id_tier option:selected").val();
    if (resources_form_default_quantities[resource_id]) {
      var label = $('label[for="id_quantity"]');
      if (resources_form_label_texts[resource_id]) {
        label.html(resources_form_label_texts[resource_id])
      } else {
        label.html('<strong>Quantity*</strong>')
      }
      $('#id_quantity').val(resources_form_default_quantities[resource_id])
      // $('#div_id_quantity').show();
    } else {
      // $('#div_id_quantity').hide();
      $('#id_quantity').val(1)
    }

    if (resources_with_accounts.includes(parseInt(resource_id))) {
      $('#div_id_allocation_account').show();
    } else {
      $('#div_id_allocation_account').hide();
    }

    if (resources_with_eula[resource_id]) {
      $('#eula').text(resources_with_eula[resource_id])
      $('#eula-div').show();
      $('#eula').show();
    } else {
      $('#eula').hide();
      $('#eula-div').hide();
    }
  });
</script>
{% endblock %}<|MERGE_RESOLUTION|>--- conflicted
+++ resolved
@@ -30,20 +30,11 @@
   {{form |crispy}}
 
 <div id=resource_message></div>
-<<<<<<< HEAD
-  <div id="eula-div" style="display: none;">
-    <textarea style="display:none;min-width:100%" id="eula"  rows="15"></textarea>
-    <br>
-    <p class="font-weight-bold">By clicking submit you agree to the Terms and Conditions.</p>
-  </div>
-=======
 <div id="eula-div" style="display: none;">
   <textarea style="display:none;min-width:100%" id="eula"  rows="15"></textarea>
   <br>
   <p class="font-weight-bold">By clicking submit you agree to the Terms and Conditions.</p>
 </div>
->>>>>>> 8be31002
-
 <input class="btn btn-primary" type="submit" value="Submit" />
 <a class="btn btn-secondary" href="{% url 'project-detail' project.pk %}" role="button">Back to Project</a><br>
 </form>
@@ -117,21 +108,6 @@
   $('#modal_link').on("click", function () {
     $('#Modal').modal('show');
   });
-<<<<<<< HEAD
-  $(function (){
-    //when a resource is selected from the resource dropdown list, if the resource
-    // id is present as a key in resources_with_allocations, display a message
-    // informing the user they already have an allocation containing a link to
-    // the allocation change request form for that allocation.
-    var resources_with_allocations = {{ resources_with_allocations | safe }};
-    $('#id_resource').change(function () {
-      var resource = $(this).val();
-      if (resources_with_allocations.hasOwnProperty(resource)) {
-        let allocation_pk = resources_with_allocations[resource];
-        url = "{% url 'allocation-change' 99999 %}".replace("99999", allocation_pk);
-        message = `<div class="alert alert-warning" role="alert">Warning: you already have an allocation on the selected resource. Did you mean to submit an <a href=${url}>Allocation Change Request<\a> instead?</div>`
-        $('#resource_message').html(message);
-=======
 
 
   $(function (){
@@ -152,18 +128,13 @@
       }
       if (messages.length > 0) {
         $('#resource_message').html(messages.join(''));
->>>>>>> 8be31002
       }
       else {
         $('#resource_message').html('<div></div>');
       }
     });
-<<<<<<< HEAD
-  })
-=======
-  });
-
->>>>>>> 8be31002
+  });
+
   $(function () {
     $('#myFormSubmit').click(function (e) {
       e.preventDefault();

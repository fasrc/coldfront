--- conflicted
+++ resolved
@@ -1,98 +1,85 @@
-{% extends "common/base.html" %}
-{% load crispy_forms_tags %}
-{% load common_tags %}
-{% load static %}
-
-
-{% block title %}
-Allocation Review New and Pending Change Requests
-{% endblock %}
-
-
-{% block content %}
-<h2>Allocation Change Requests</h2>
-
-<hr>
-
-<p class="text-justify"> 
-  For each allocation change request below, there is the option to activate the allocation request and to view the allocation change's detail page.
-  If a change request is only for an extension to the allocation, they can be approved on this page. However if the change request includes changes to
-  the allocation's attributes, the request must be reviewed and acted upon in its detail page.
-</p>
-
-{% if allocation_change_list %}
-  <div class="table-responsive">
-    <table class="table table-sm">
-      <thead>
-        <tr>
-          <th scope="col">#</th>
-          <th scope="col">Requested</th>
-          <th scope="col">Project Title</th>
-          <th scope="col">PI</th>
-          <th scope="col">Resource</th>
-          <th scope="col">Extension</th>
-          <th scope="col">Actions</th>
-        </tr>
-      </thead>
-      <tbody>
-        {% for change in allocation_change_list %}
-          <tr>
-            <td>{{change.pk}}</td>
-            <td>{{ change.created|date:"M. d, Y" }}</td>
-            <td><a href="{% url 'project-detail' change.allocation.project.pk %}">{{change.allocation.project.title|truncatechars:50}}</a></td>
-            <td>{{change.allocation.project.pi.first_name}} {{change.allocation.project.pi.last_name}}
-              ({{change.allocation.project.pi.username}})</td>
-            <td>{{change.allocation.get_parent_resource}}</td>
-            <td>
-              {% if change.end_date_extension == 0 %}
-              {% else %} {{change.end_date_extension}} days
-              {% endif %}
-            </td>
-            <td class="text-nowrap">
-                <form method="post" action="{% url 'allocation-change-detail' change.pk %}">
-              {% if change.allocationattributechangerequest_set.all %}
-<<<<<<< HEAD
-                <a href="{% url 'allocation-activate-change' change.pk %}" class="btn btn-success mr-1" aria-disabled="true" 
-                style="color:white !important;
-=======
-                <button class="btn btn-success mr-1" aria-disabled="true" 
-                style="
->>>>>>> d3b1da63
-                      cursor: not-allowed;
-                      opacity: 0.6;
-                      pointer-events: none;">
-                      Approve
-<<<<<<< HEAD
-                </a>
-                <a href="{% url 'allocation-change-detail' change.pk %}" class="btn btn-primary mr-1" style="color:white !important">Details</a>
-              {% else %}
-                <a href="{% url 'allocation-activate-change' change.pk %}" class="btn btn-success mr-1" style="color:white !important">Approve</a>
-                <a href="{% url 'allocation-change-detail' change.pk %}" class="btn btn-primary mr-1" style="color:white !important">Details</a>
-=======
-                </button>
-              {% else %}
-                  {% csrf_token %}
-                  <input type="hidden" name="end_date_extension" value="{{ change.end_date_extension }}" />
-                  <button type="submit" name="action" value="approve" class="btn btn-success mr-1">Approve</button>
->>>>>>> d3b1da63
-              {% endif %}
-                <a href="{% url 'allocation-change-detail' change.pk %}" class="btn btn-primary mr-1">Details</a>
-                </form>
-            </td>
-          </tr>
-        {% endfor %}
-      </tbody>
-    </table>
-  </div>
-{% else %}
-  <div class="alert alert-info">
-    No new or pending allocation change requests!
-  </div>
-{% endif %}
-
-<script>
-  $("#navbar-main > ul > li.active").removeClass("active");
-  $("#navbar-admin").addClass("active");
-  $("#navbar-allocation-change-requests").addClass("active");
-</script>
-{% endblock %}
+{% extends "common/base.html" %}
+{% load crispy_forms_tags %}
+{% load common_tags %}
+{% load static %}
+
+
+{% block title %}
+Allocation Review New and Pending Change Requests
+{% endblock %}
+
+
+{% block content %}
+<h2>Allocation Change Requests</h2>
+
+<hr>
+
+<p class="text-justify">
+  For each allocation change request below, there is the option to activate the allocation request and to view the allocation change's detail page.
+  If a change request is only for an extension to the allocation, they can be approved on this page. However if the change request includes changes to
+  the allocation's attributes, the request must be reviewed and acted upon in its detail page.
+</p>
+
+{% if allocation_change_list %}
+  <div class="table-responsive">
+    <table class="table table-sm">
+      <thead>
+        <tr>
+          <th scope="col">#</th>
+          <th scope="col">Requested</th>
+          <th scope="col">Project Title</th>
+          <th scope="col">PI</th>
+          <th scope="col">Resource</th>
+          <th scope="col">Extension</th>
+          <th scope="col">Actions</th>
+        </tr>
+      </thead>
+      <tbody>
+        {% for change in allocation_change_list %}
+          <tr>
+            <td>{{change.pk}}</td>
+            <td>{{ change.created|date:"M. d, Y" }}</td>
+            <td><a href="{% url 'project-detail' change.allocation.project.pk %}">{{change.allocation.project.title|truncatechars:50}}</a></td>
+            <td>{{change.allocation.project.pi.first_name}} {{change.allocation.project.pi.last_name}}
+              ({{change.allocation.project.pi.username}})</td>
+            <td>{{change.allocation.get_parent_resource}}</td>
+            <td>
+              {% if change.end_date_extension == 0 %}
+              {% else %} {{change.end_date_extension}} days
+              {% endif %}
+            </td>
+            <td class="text-nowrap">
+                <form method="post" action="{% url 'allocation-change-detail' change.pk %}">
+              {% if change.allocationattributechangerequest_set.all %}
+                <button class="btn btn-success mr-1" aria-disabled="true"
+                style="
+                      cursor: not-allowed;
+                      opacity: 0.6;
+                      pointer-events: none;">
+                      Approve
+                </button>
+              {% else %}
+                  {% csrf_token %}
+                  <input type="hidden" name="end_date_extension" value="{{ change.end_date_extension }}" />
+                  <button type="submit" name="action" value="approve" class="btn btn-success mr-1">Approve</button>
+              {% endif %}
+                <a href="{% url 'allocation-change-detail' change.pk %}" class="btn btn-primary mr-1">Details</a>
+                </form>
+            </td>
+          </tr>
+        {% endfor %}
+      </tbody>
+    </table>
+  </div>
+{% else %}
+  <div class="alert alert-info">
+    No new or pending allocation change requests!
+  </div>
+{% endif %}
+
+<script>
+  $("#navbar-main > ul > li.active").removeClass("active");
+  $("#navbar-admin").addClass("active");
+  $("#navbar-allocation-change-requests").addClass("active");
+</script>
+{% endblock %}
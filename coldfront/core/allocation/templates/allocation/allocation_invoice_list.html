{% extends "common/base.html" %}
{% load crispy_forms_tags %}
{% load static %}


{% block title %}
Allocation Invoice List
{% endblock %}


{% block content %}
<style>
.button-container form,
.button-container form div {
    display: inline;
}

.button-container button {
    display: inline;
    vertical-align: middle;
}
</style>

<h2>Allocations Reports</h2>
{% comment %} <div class="button-container">
  <form action="" method="post">
      <div>
          <label for="start">Allocation Start Date:</label>
          <input type="date" id="start" name="start">
          <!-- <input type="submit"> -->
          <label for="end">Allocation   End   Date: </label>

          <input type="date" id="end_time" name="end">
          <!-- <input type="submit"> -->
      </div>
  </form>

</div> {% endcomment %}
<br/>


{% if allocation_list %}
  <div class="table-responsive">
    <table class="table table-sm">
      <thead>
        <tr>
          {% comment %} <th scope="col">Check</th> {% endcomment %}
          <th scope="col">ID</th>
          <th scope="col">Resource</th>
          <th scope="col">Status</th>
          <th scope="col">Username</th>
          <th scope="name">Name</th>
          <th scope="col">Email</th>
          <!-- <th scope="col">Ready to Email</th> -->
          <!-- <th scope="col">Paid</th> -->
          <!-- <th scope="col">Email Project Managers</th> -->
        </tr>
      </thead>
      <tbody>
        {% for allocation in allocation_list %}
          <tr>
<<<<<<< HEAD
            {% comment %} <td> <input type="checkbox" id="pi" name="email_reminder" value="reminder"></td> {% endcomment %}
            <td><a target="_blank" href="{% url 'allocation-invoice-detail' allocation.pk %}">{{allocation.pk}}</td>
=======
            <td><a href="{% url 'allocation-invoice-detail' allocation.pk %}">{{allocation.pk}}</td>
>>>>>>> 0f85eef6
            <td>{{allocation.get_resources_as_string}}</td>
            <td>{{allocation.status}}</td>
            <td>{{allocation.project.pi.username }}</td>
            <td>{{allocation.project.pi.first_name }} {{allocation.project.pi.last_name }}</td>

            <td>{{allocation.project.pi.email}}</td>
            <!-- <td> <input type="checkbox" id="pi" name="email_reminder" value="reminder"></td> -->
            <!-- <td><input type="checkbox" id="paid" name="paid" value="paid"></td> -->
            <!-- <td> <a class="btn btn-primary" href="{{mailto}}" role="button"><i class="far fa-envelope" aria-hidden="true"></i>Send</a></td> -->
          </tr>
        {% endfor %}
      </tbody>
    </table>


  <!-- <a class="btn btn-success" href="{}" role="button">
    <i class="fas fa-user-plus" aria-hidden="true"></i> Ready to Email	
  </a> -->
  {% comment %} <a class="btn btn-primary" href="mailto:{{ project.pi.email }}" role="button"><i class="far fa-envelope" aria-hidden="true"></i> Ready to Email</a>

  <a class="btn btn-danger" href="{}" role="button">
    <i class="fas fa-user-times" aria-hidden="true"></i> Move to Paid
  </a> {% endcomment %}



  </div>


{% else %}
  <div class="alert alert-info">
    No allocations requiring payment!
  </div>
{% endif %}





{% endblock %}


<|MERGE_RESOLUTION|>--- conflicted
+++ resolved
@@ -59,12 +59,8 @@
       <tbody>
         {% for allocation in allocation_list %}
           <tr>
-<<<<<<< HEAD
             {% comment %} <td> <input type="checkbox" id="pi" name="email_reminder" value="reminder"></td> {% endcomment %}
-            <td><a target="_blank" href="{% url 'allocation-invoice-detail' allocation.pk %}">{{allocation.pk}}</td>
-=======
             <td><a href="{% url 'allocation-invoice-detail' allocation.pk %}">{{allocation.pk}}</td>
->>>>>>> 0f85eef6
             <td>{{allocation.get_resources_as_string}}</td>
             <td>{{allocation.status}}</td>
             <td>{{allocation.project.pi.username }}</td>

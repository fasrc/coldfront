--- conflicted
+++ resolved
@@ -142,17 +142,7 @@
             <tr>
               <th scope="row" class="text-nowrap">Total Users with Usage:</th>
               <td>{{ allocation_users.count }}</td>
-<<<<<<< HEAD
-            </tr>
-            <tr>
-              <th scope="row" class="text-nowrap">Total Usage ({{allocation.get_parent_resource.quantity_label}}):</th>
-              <td>{{ allocation.usage|floatformat:2 }}
-                <span class="float-right">Last Synced {{user_sync_dt}}</span>
-              </td>
-            </tr>
-=======
           </tr>
->>>>>>> 9879bbbb
 
             {% if "Cluster" in allocation.get_parent_resource.resource_type.name %}
               <tr>
@@ -167,8 +157,6 @@
               <tr>
                 <th scope="row" class="text-nowrap">Quota (TB):</th>
                 <td id="group_quota">{{ allocation.size|floatformat:2 }}</td>
-<<<<<<< HEAD
-=======
             </tr>
             {% if invoice %}
               <tr>
@@ -181,7 +169,6 @@
                     {% if cost %}
                       <td style="background-color:#D3D3D3">{{ cost }}</td>
                     {% endif %}
->>>>>>> 9879bbbb
               </tr>
               {% if invoice %}
                 <tr>
@@ -193,11 +180,6 @@
                 </tr>
               {% endif %}
             {% endif %}
-<<<<<<< HEAD
-            <tr>
-              <th scope="row" class="text-nowrap">Start Date:</th>
-              <td>
-=======
           {% endif %}
           <tr>
               <th scope="row" class="text-nowrap">Total Usage ({{allocation.get_parent_resource.quantity_label}}):</th>
@@ -208,7 +190,6 @@
           <tr>
             <th scope="row" class="text-nowrap">Start Date:</th>
             <td>
->>>>>>> 9879bbbb
               {% if request.user.is_superuser %}
                 {{ form.start_date }}
               {% else %}

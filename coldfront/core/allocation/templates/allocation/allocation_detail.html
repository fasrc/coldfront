<head>
    <meta charset="utf-8">
    <link rel="stylesheet" href="//cdnjs.cloudflare.com/ajax/libs/twitter-bootstrap/4.0.0/css/bootstrap.css">
    <link rel="stylesheet" href="//cdn.datatables.net/1.10.16/css/dataTables.bootstrap4.min.css">
    <script src="pdf.js"></script>
    <script src="https://cdnjs.cloudflare.com/ajax/libs/html2pdf.js/0.9.2/html2pdf.bundle.js"></script>
  </head>

{% extends "common/base.html" %}
{% load crispy_forms_tags %}
{% load static %}
{% load django_tables2 %}
{% load mathfilters %}

{% render_table table %}



{% block title %}
Allocation Detail
{% endblock %}


{% block content %}
{% if allocation.project.status.name == 'Archived' %}
  <div class="alert alert-warning" role="alert">
    This is a allocation from an archived project! You cannot make any changes.
  </div>
{% endif %}
<div id = "allocation">
<div class="mb-3">
  <h2>Allocation Detail</h2>
  <button class = "btn btn-primary" id = "download"> Download PDF </button>
  <hr>
</div>

{% if form.non_field_errors %}
  <div class="alert alert-danger" role="alert">
    {{ form.non_field_errors }}
  </div>
{% endif %}

<div class="card mb-3">
  <div class="card-header">
    {% if allocation.is_changeable and not allocation.is_locked and is_allowed_to_update_project and allocation.status.name in 'Active, Renewal Requested, Payment Pending, Payment Requested, Paid' %}
    <div class="row">
      <div class="col">
        <h3><i class="fas fa-list" aria-hidden="true"></i> Allocation Information</h3>
      </div>
      <div class="col">
        <a class="btn btn-primary" href="{% url 'allocation-change' allocation.pk %}" role="button" style="float: right;">
          Request Change
        </a>
      </div>
    </div>
    {% else %}
      <h3><i class="fas fa-list" aria-hidden="true"></i> Allocation Information</h3>
    {% endif %}
  </div>

  <div class="card-body">
    <form method="post">
      {% csrf_token %}
      <div class="table-responsive">
        <div class = "container mb-3 mt-3">
        <table class="table table-bordered table-sm">
          <tr>
            <th scope="row" class="text-nowrap">Project:</th>
            <td><a href="{% url 'project-detail' allocation.project.pk %}">{{ allocation.project }}</a></td>
          </tr>
          <tr>
              <th scope="row" class="text-nowrap">Principal Investigator:</th>
              <td>
                {{ allocation.project.pi.first_name }} {{ allocation.project.pi.last_name }}
                ({{ allocation.project.pi.email }})
              </td>
          </tr>
          <tr>
            <th scope="row" class="text-nowrap">Resource{{ allocation.resources.all|pluralize }} in allocation:</th>
            <td>
              {% if allocation.get_resources_as_list %}
                {% for resource in allocation.get_resources_as_list %}
                  <a href="{% url 'resource-detail' resource.pk %}">{{ resource }}</a> <br>
                {% endfor %}
              {% else %}
                None
              {% endif %}
            </td>
          </tr>
          <tr>
            <th scope="row" class="text-nowrap">Justification:</th>
            <td>{{ allocation.justification }}</td>
          </tr>
          <tr>
            <th scope="row" class="text-nowrap">Status:</th>
            <td>
              {% if request.user.is_superuser %}
                {{ form.status }}
              {% else %}
                {{ allocation.status }}
              {% endif %}
            </td>
          </tr>
          <tr>
              <th scope="row" class="text-nowrap">Service Period:</th>
              <td> 1 Month
             </td>
            </tr>
            <tr>
                <th scope="row" class="text-nowrap">Total Users in Your Bill:</th>
                <td>{{ allocation_users.count }}</td>
            </tr>
            <tr>
                <th scope="row" class="text-nowrap">Total Usage (TB):</th>
                <td>{{ allocation_usage_tb|floatformat:2 }}</td>
            </tr>
            <tr>
                <th scope="row" class="text-nowrap">Quota (TB):</th>
                <td id = "group_quota">{{ allocation_quota_tb|floatformat:2 }}</td>
            </tr>
            <tr>
                <th  style="background-color:#D3D3D3" bordercolor="red" scope="row" class="text-nowrap">Total Amount Due:	</th>

                <td style="background-color:#D3D3D3">${{allocation_quota_tb|mul:price|floatformat:2}}</td>
              </tr>
          <tr>
          <tr>
            <th scope="row" class="text-nowrap">Start Date:</th>
            <td>
              {% if request.user.is_superuser %}
                {{ form.start_date }}
              {% else %}
                {{ allocation.start_date }}
              {% endif %}
            </td>
          </tr>
          <tr>
            <th scope="row" class="text-nowrap">End Date:</th>
            <td>
              {% if request.user.is_superuser %}
                {{ form.end_date }}
              {% else %}
                {{ allocation.end_date }}
              {% endif %}
              {% if allocation.is_locked and allocation.status.name == 'Active' and allocation.expires_in <= 60 and allocation.expires_in >= 0 %}
              <span class="badge badge-warning"><i class="far fa-clock" aria-hidden="true"></i>
                Expires in {{allocation.expires_in}} day{{allocation.expires_in|pluralize}} - Not renewable
              </span>
              {% elif is_allowed_to_update_project and ALLOCATION_ENABLE_ALLOCATION_RENEWAL and allocation.status.name == 'Active' and allocation.expires_in <= 60 and allocation.expires_in >= 0 %}
                <a href="{% url 'allocation-renew' allocation.pk %}">
                <span class="badge badge-warning"><i class="fas fa-redo-alt" aria-hidden="true"></i>
                Expires in {{allocation.expires_in}} day{{allocation.expires_in|pluralize}} - Click to renew
                </span>
                </a>
              {% endif %}
            </td>
          </tr>
          <tr>
            <th scope="row" class="text-nowrap">Description:</th>
            <td>
              {% if request.user.is_superuser %}
                {{ form.description }}
              {% else %}
                {{ allocation.description }}
              {% endif %}
            </td>
          </tr>
       </table>
      </div>
      <tr>
            <th scope="row" class="text-nowrap">Created:</th>
            <td>{{ allocation.created|date:"M. d, Y" }}</td>
          </tr>
          <tr>
            <th scope="row" class="text-nowrap">Last Modified:</th>
            <td>{{ allocation.modified|date:"M. d, Y" }}</td>
          </tr>
          <tr>
            {% if request.user.is_superuser or request.user.is_staff %}
              <th scope="row" class="text-nowrap">Lock/Unlock Allocation:</th>
              <td>
                {{ form.is_locked }}
              </td>
            {% else %}
              {% if allocation.is_locked %}
                <th scope="row" class="text-nowrap">Locked</th>
                <td><i class="fas fa-lock" aria-hidden="true"></i></td>
              {% else %}
                <th scope="row" class="text-nowrap">Unlocked</th>
                <td><i class="fas fa-lock-open" aria-hidden="true"></i></td>
              {% endif %}
            {% endif %}
          </tr>
          {% if request.user.is_superuser or request.user.is_staff %}
            <tr>
              <th scope="row" class="text-nowrap">Allow Change Requests:</th>
              <td>
                {{ form.is_changeable }}
              </td>
            </tr>
          {% endif %}
        </table>
      </div>
      {% if request.user.is_superuser %}
      <div class="float-right">
        {% if allocation.status.name == 'New' or allocation.status.name == 'Renewal Requested' %}
          <a href="{% url 'allocation-activate-request' allocation.pk %}" class="btn btn-success mr-1 confirm-activate">Approve</a>
          <a href="{% url 'allocation-deny-request' allocation.pk %}" class="btn btn-danger mr-1 confirm-deny">Deny</a>
        {% endif %}
        <button type="submit" class="btn btn-primary"><i class="fas fa-sync" aria-hidden="true"></i> Update</button>
      {% endif %}
    </div>
    </form>
  </div>
</div>
{% if attributes or attributes_with_usage or request.user.is_superuser %}
  <div class="card mb-3">
    <div class="card-header">
      <h3 class="d-inline"><i class="fas fa-info-circle" aria-hidden="true"></i> Allocation Attributes</h3>
      <div class="float-right">
        {% if request.user.is_superuser %}
          <a class="btn btn-success" href="{% url 'allocation-attribute-add' allocation.pk %}" role="button">
            <i class="fas fa-plus" aria-hidden="true"></i> Add Allocation Attribute
          </a>
          <a class="btn btn-danger" href="{% url 'allocation-attribute-delete' allocation.pk %}" role="button">
            <i class="fas fa-minus" aria-hidden="true"></i> Delete Allocation Attributes
          </a>
        {% endif %}
      </div>
    </div>
    <div class="card-body">
      {% if attributes %}
        <div class="table-responsive">
          <table class="table table-bordered table-sm">
            <thead>
              <tr>
                <th scope="col">Attribute</th>
                <th scope="col">Value</th>
              </tr>
            </thead>
            <tbody>
              {% for attribute in attributes %}
                {% if attribute.allocation_attribute_type.is_private %}
                  <tr style="background-color:#eee">
                    <td><i class="fas fa-lock" aria-hidden="true"></i> {{attribute}}</td>
                    <td>{{attribute.value}}</td>
                  </tr>
                {% else %}
                  <tr>
                    <td>{{attribute}}</td>
                    <td>
                      {{attribute.value}}
                    </td>
                  </tr>
                {% endif %}
              {% endfor %}
            </tbody>
          </table>
        </div>
      {% endif %}

      {% if attributes_with_usage %}
        <hr>
        {% for attribute in attributes_with_usage %}
          <div class="card mb-3 mr-1">
            <div class="card-body">
              <h4 class="card-title">{{attribute}}</h4>
              <div id="gauge-{{forloop.counter0}}"></div>
            </div>
          </div>
        {% endfor %}
      {% endif %}
    </div>
  </div>
{% endif %}
<div class="html2pdf__page-break"></div>

<!-- Start Allocation Change Requests -->
<div class="card mb-3">
  <div class="card-header">
    <h3 class="d-inline"><i class="fas fa-info-circle" aria-hidden="true"></i> Allocation Change Requests</h3> <span class="badge badge-secondary">{{allocation_changes.count}}</span>
  </div>

  <div class="card-body">
    {% if allocation_changes %}
      <div class="table-responsive">
        <table id="allocation_change_table" class="table table-bordered table-sm">
          <thead>
            <tr>
              <th scope="col">Date Requested</th>
              <th scope="col">Status</th>
              <th scope="col">Notes</th>
              <th scope="col">Actions</th>
            </tr>
          </thead>
          <tbody>
            {% for change_request in allocation_changes %}
                <tr>
                  <td>{{ change_request.created|date:"M. d, Y" }}</td>
                  {% if change_request.status.name == 'Approved' %}
                    <td class="text-success">{{ change_request.status.name }}</td>
                  {% elif change_request.status.name == 'Denied' %}
                    <td class="text-danger">{{ change_request.status.name }}</td>
                  {% else %}
                    <td class="text-info">{{ change_request.status.name }}</td>
                  {% endif %}
                  </td>
                  {% if change_request.notes %}
                    <td>{{change_request.notes}}</td>
                  {% else %}
                    <td></td>
                  {% endif %}
                  <td><a href="{% url 'allocation-change-detail' change_request.pk %}"><i class="far fa-edit" aria-hidden="true"></i><span class="sr-only">Edit</span></a></td>
                </tr>
            {% endfor %}
          </tbody>
        </table>
      </div>
    {% else %}
      <div class="alert alert-info" role="alert">
        <i class="fas fa-info-circle" aria-hidden="true"></i>
         There are no allocation changes to display.
      </div>
    {% endif %}
  </div>
</div>

<!-- Start Allocation Users -->
<div class="card mb-3">
  <div class="card-header">
    <h3 class="d-inline"><i class="fas fa-users" aria-hidden="true"></i> Users in Allocation</h3>
    <span class="badge badge-secondary">{{allocation_users.count}}</span>
    <div class="float-right">
      {% if allocation.project.status.name != 'Archived' and is_allowed_to_update_project and allocation.status.name in 'Active,New,Renewal Requested' and request.user.is_superuser %}
        <a class="btn btn-success" href="{% url 'allocation-add-users' allocation.pk %}" role="button">
          <i class="fas fa-user-plus" aria-hidden="true"></i> Add Users
        </a>
        <a class="btn btn-danger" href="{% url 'allocation-remove-users' allocation.pk %}" role="button">
          <i class="fas fa-user-times" aria-hidden="true"></i> Remove Users
        </a>
      {% endif %}


    </div>
  </div>
  <div class="card-body">
    <div class="table-responsive">
    <div class = "container mb-3 mt-3">
      <!-- <table  class="table table-hover mydatatable" > -->
        <table id = "mydatatable" class = "table table-striped table-bordered">
        <thead>
          <tr>
            <!-- <th scope="col">Username</th> -->
            <th scope="col">Name</th>
            <!-- <th scope="col">Email</th> -->
            <!-- <th scope="col">Bytes</th> -->

            <th scope="col">Logical Usage</th>
            <th scope="col">Percentage Usage</th>
            <th scope="col">Cost Per User (TB/month)</th>


            <!-- <th scope="col">Status</th> -->
            <!-- <th scope="col">Last Modified</th> -->
          </tr>
        </thead>


        <tbody>
          {% for user in allocation_users %}
            <tr>

              <td>{{ user.user.first_name }} {{ user.user.last_name }}</td>
              {% if user.usage_bytes == 0.0 %}
              <td data-sort = "{{user.usage_bytes}}" name = "usage_bytes">{{ user.usage }} bytes</td>
              {% else %}
              <td data-sort = "{{user.usage_bytes}}" name = "usage_bytes">{{ user.usage }}{{ user.unit }}</td>
              {% endif %}
<<<<<<< HEAD
              {% if allocation_usage_bytes == None %}
=======
              {% if allocation_usage_bytes == None or allocation_usage_bytes == 0 %}
>>>>>>> be58af6a
              <td>0</td>
              {% else %}
              <td>{{user.usage_bytes|div:allocation_usage_bytes|mul:100|floatformat:2 }}</td>
              {% endif %}
              <td>{{user.usage_bytes|div:1099511627776|mul:price|floatformat:2}}</td>
            </tr>

          {% endfor %}

        </tbody>

        <script type="text/javascript">
        function findTotal(){
            var arr = document.getElementsByName('usage');
            var tot=0;
            for(var i=0;i<arr.length;i++){
                if(parseInt(arr[i].value))
                    tot += parseInt(arr[i].value);
            }
            document.getElementById('total').value = tot;
        }

        </script>

      </table>
    </div>

    </div>
  </div>
</div>

<script src="https://ajax.googleapis.com/ajax/libs/jquery/3.3.1/jquery.min.js"></script>
<link rel="stylesheet" type="text/css" href="https://cdn.datatables.net/v/dt/jszip-2.5.0/dt-1.10.24/af-2.3.5/b-1.7.0/b-colvis-1.7.0/b-html5-1.7.0/b-print-1.7.0/cr-1.5.3/date-1.0.2/fc-3.3.2/kt-2.6.1/r-2.2.7/rg-1.1.2/rr-1.2.7/sl-1.3.2/datatables.min.css"/>

<script type="text/javascript" src="https://cdnjs.cloudflare.com/ajax/libs/pdfmake/0.1.36/pdfmake.min.js"></script>
<script type="text/javascript" src="https://cdnjs.cloudflare.com/ajax/libs/pdfmake/0.1.36/vfs_fonts.js"></script>
<script type="text/javascript" src="https://cdn.datatables.net/v/dt/jszip-2.5.0/dt-1.10.24/af-2.3.5/b-1.7.0/b-colvis-1.7.0/b-html5-1.7.0/b-print-1.7.0/cr-1.5.3/date-1.0.2/fc-3.3.2/kt-2.6.1/r-2.2.7/rg-1.1.2/rr-1.2.7/sl-1.3.2/datatables.min.js"></script>



  <script>
      $(document).ready( function () {
      $('#mydatatable').DataTable({
       "lengthMenu": [[10, 25, 50, -1], [10, 25, 50, "All"]],
       "pageLength": 25,
      dom: 'B<"clear">lfrtip',
      "order": [[ 3, "desc" ]],
      buttons: {
          name: 'primary',

          buttons: [  'csv', 'excel', 'pdf' ]

          }}
      );
      } );
      </script>
<div class="html2pdf__page-break"></div>
<!-- Start Admin Messages -->
<div class="card mb-3">
  <div class="card-header">
    <h3 class="d-inline"><i class="fas fa-users" aria-hidden="true"></i> Notifications</h3>
    <span class="badge badge-secondary">{{notes.count}}</span>
    <div class="float-right">
      {% if request.user.is_superuser %}
        <a class="btn btn-success" href="{% url 'allocation-note-add' allocation.pk %}" role="button">
          <i class="fas fa-plus" aria-hidden="true"></i> Add Notification
        </a>
      {% endif %}
    </div>
  </div>
  <div class="card-body">
    {% if notes %}
      <div class="table-responsive">
        <table class="table table-hover">
          <thead>
            <tr>
              <th scope="col">Note</th>
              <th scope="col">Administrator</th>
              <th scope="col">Last Modified</th>
            </tr>
          </thead>
          <tbody>
            {% for note in notes %}
              {% if not note.is_private or request.user.is_superuser %}
                <tr>
                  <td>{{ note.note }}</td>
                  <td>{{ note.author.first_name }} {{ note.author.last_name }}</td>
                  <td>{{ note.modified }}</td>
                </tr>
              {% endif %}
            {% endfor %}
          </tbody>
        </table>
      </div>
    {% else %}
      <div class="alert alert-info" role="alert">
        <i class="fa fa-info-circle" aria-hidden="true"></i> There are no notes from system administrators.
      </div>
    {% endif %}
  </div>
</div>
</div>
<script type="text/javascript">
window.onload = function () {
    document.getElementById("download")
        .addEventListener("click", () => {
            const allocation = this.document.getElementById("allocation");
            console.log(allocation);
            console.log(window);
            var opt = {
                margin: 1,
                filename: 'allocation.pdf',
                image: { type: 'jpeg', quality: 0.98 },
                html2canvas: { scale: 2 },
                jsPDF: { unit: 'in', format: 'legal', orientation: 'landscape' }
            };
            html2pdf().from(allocation).set(opt).save();
        })
}
</script>
<script>
  $(document).ready(function () {
    var guage_data = {{ guage_data | safe }};
    drawGauges(guage_data);

    $('#allocation_change_table').DataTable({
      lengthMenu: [5, 10, 20, 50, 100],
      "pageLength": 5,
      "ordering": false,
      'aoColumnDefs': [{
        'bSortable': false,
        'aTargets': ['nosort']
      }]
    });
  });

  function drawGauges(guage_data) {
    var arrayLength = guage_data.length;
    for (var i = 0; i < arrayLength; i++) {
      c3.generate({
        bindto: '#gauge-' + i,
        data: guage_data[i],
        legend: {
          item: {
            onclick: function (id) { }
          }
        }
      });
    }
  }
  $(".datepicker").datepicker({ dateFormat: 'yy-mm-dd' });
  $(document).on('click', '.confirm-activate', function(){
    var attributes_num = {{ attributes | length }};
    if (attributes_num == 0) {
      return confirm('Are you sure you want to activate this allocation request without setting any allocation attributes?');
    }
  })
  $(document).on('click', '.confirm-deny', function(){
    var notes_num = {{ notes | length }};
    if (notes_num == 0) {
      return confirm('Are you sure you want to deny this allocation request without setting a notification?');
    }
  })
</script>
{% endblock %}


{% block js %}

</div>
{% endblock %}<|MERGE_RESOLUTION|>--- conflicted
+++ resolved
@@ -376,11 +376,7 @@
               {% else %}
               <td data-sort = "{{user.usage_bytes}}" name = "usage_bytes">{{ user.usage }}{{ user.unit }}</td>
               {% endif %}
-<<<<<<< HEAD
               {% if allocation_usage_bytes == None %}
-=======
-              {% if allocation_usage_bytes == None or allocation_usage_bytes == 0 %}
->>>>>>> be58af6a
               <td>0</td>
               {% else %}
               <td>{{user.usage_bytes|div:allocation_usage_bytes|mul:100|floatformat:2 }}</td>

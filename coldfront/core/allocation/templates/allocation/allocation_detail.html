<head>
    <meta charset="utf-8">
    <link rel="stylesheet" href="//cdnjs.cloudflare.com/ajax/libs/twitter-bootstrap/4.0.0/css/bootstrap.css">
    <link rel="stylesheet" href="//cdn.datatables.net/1.10.16/css/dataTables.bootstrap4.min.css">
    <script src="pdf.js"></script>
    <script src="https://cdnjs.cloudflare.com/ajax/libs/html2pdf.js/0.9.2/html2pdf.bundle.js"></script>
  </head>

{% extends "common/base.html" %}
{% load crispy_forms_tags %}
{% load static %}
{% load django_tables2 %}
{% load mathfilters %}

{% render_table table %}



{% block title %}
Allocation Detail
{% endblock %}


{% block content %}
{% if allocation.project.status.name == 'Archived' %}
  <div class="alert alert-warning" role="alert">
    This is a allocation from an archived project! You cannot make any changes.
  </div>
{% endif %}
<div id = "allocation">
<div class="mb-3">
  <h2>Allocation Detail</h2>
  <button class = "btn btn-primary" id = "download"> Download PDF </button>
  <hr>
</div>

{% if form.non_field_errors %}
  <div class="alert alert-danger" role="alert">
    {{ form.non_field_errors }}
  </div>
{% endif %}

<div class="card mb-3">
  <div class="card-header">
    {% if allocation.is_changeable and not allocation.is_locked and is_allowed_to_update_project and allocation.status.name in 'Active, Renewal Requested, Payment Pending, Payment Requested, Paid' %}
    <div class="row">
      <div class="col">
        <h3><i class="fas fa-list" aria-hidden="true"></i> Allocation Information</h3>
      </div>
      <div class="col">
        <a class="btn btn-primary" href="{% url 'allocation-change' allocation.pk %}" role="button" style="float: right;">
          Request Change
        </a>
      </div>
    </div>
    {% else %}
      <h3><i class="fas fa-list" aria-hidden="true"></i> Allocation Information</h3>   
    {% endif %}
  </div>
  
  <div class="card-body">
    <form method="post">
      {% csrf_token %}
      <div class="table-responsive">
        <div class = "container mb-3 mt-3">
        <table class="table table-bordered table-sm">
          <tr>
            <th scope="row" class="text-nowrap">Project:</th>
            <td><a href="{% url 'project-detail' allocation.project.pk %}">{{ allocation.project }}</a></td>
          </tr>
          <tr>
              <th scope="row" class="text-nowrap">Principal Investigator:</th>
              <td>
                {{ allocation.project.pi.first_name }} {{ allocation.project.pi.last_name }}
                ({{ allocation.project.pi.email }})
              </td>
          </tr>
          <tr>
            <th scope="row" class="text-nowrap">Resource{{ allocation.resources.all|pluralize }} in allocation:</th>
            <td>
              {% if allocation.get_resources_as_list %}
                {% for resource in allocation.get_resources_as_list %}
                  <a href="{% url 'resource-detail' resource.pk %}">{{ resource }}</a> <br>
                {% endfor %}
              {% else %}
                None
              {% endif %}
            </td>
          </tr>
          <tr>
            <th scope="row" class="text-nowrap">Justification:</th>
            <td>{{ allocation.justification }}</td>
          </tr>
          <tr>
            <th scope="row" class="text-nowrap">Status:</th>
            <td>
              {% if request.user.is_superuser %}
                {{ form.status }}
              {% else %}
                {{ allocation.status }}
              {% endif %}
            </td>
          </tr>
<<<<<<< HEAD
                      <tr>
              <th scope="row" class="text-nowrap">Service Period:</th>
              <td> 1 Month
             </td>
            </tr>
            <tr>
                <th scope="row" class="text-nowrap">Total Users in Your Bill:</th>
                <td>{{ allocation_users.count }}</td>
            </tr>
            <tr>
                <th scope="row" class="text-nowrap">Total Usage (TB):</th>
                <td>{{ allocation_usage_bytes|div:1099511627776|floatformat:2 }}</td>
            </tr>
            <tr>
                <th scope="row" class="text-nowrap">Quota (TB):</th>
                <td id = "group_quota">{{ allocation_quota_bytes|div:1099511627776|floatformat:2 }}</td>
            </tr>
            <tr>
                <th  style="background-color:#D3D3D3" bordercolor="red" scope="row" class="text-nowrap">Total Amount Due:	</th>

                <td style="background-color:#D3D3D3">${{allocation_quota_bytes|div:1099511627776|mul:price|floatformat:2}}</td>
              </tr>
          <tr>
=======
          <tr>
            <th scope="row" class="text-nowrap">Start Date:</th>
            <td>
              {% if request.user.is_superuser %}
                {{ form.start_date }}
              {% else %}
                {{ allocation.start_date }}
              {% endif %}
            </td>
          </tr>
          <tr>
            <th scope="row" class="text-nowrap">End Date:</th>
            <td>
              {% if request.user.is_superuser %}
                {{ form.end_date }}
              {% else %}
                {{ allocation.end_date }}
              {% endif %}
              {% if allocation.is_locked and allocation.status.name == 'Active' and allocation.expires_in <= 60 and allocation.expires_in >= 0 %}
              <span class="badge badge-warning"><i class="far fa-clock" aria-hidden="true"></i>
                Expires in {{allocation.expires_in}} day{{allocation.expires_in|pluralize}} - Not renewable
              </span>
              {% elif is_allowed_to_update_project and ALLOCATION_ENABLE_ALLOCATION_RENEWAL and allocation.status.name == 'Active' and allocation.expires_in <= 60 and allocation.expires_in >= 0 %}
                <a href="{% url 'allocation-renew' allocation.pk %}">
                <span class="badge badge-warning"><i class="fas fa-redo-alt" aria-hidden="true"></i>
                Expires in {{allocation.expires_in}} day{{allocation.expires_in|pluralize}} - Click to renew
                </span>
                </a>
              {% endif %}
            </td>
          </tr>
>>>>>>> 0f85eef6
          <tr>
            <th scope="row" class="text-nowrap">Description:</th>
            <td>
              {% if request.user.is_superuser %}
                {{ form.description }}
              {% else %}
                {{ allocation.description }}
              {% endif %}
            </td>
          </tr>
<<<<<<< HEAD
       </table>
      </div>
=======
          <tr>
            <th scope="row" class="text-nowrap">Created:</th>
            <td>{{ allocation.created|date:"M. d, Y" }}</td>
          </tr>
          <tr>
            <th scope="row" class="text-nowrap">Last Modified:</th>
            <td>{{ allocation.modified|date:"M. d, Y" }}</td>
          </tr>
          <tr>
            {% if request.user.is_superuser or request.user.is_staff %}
              <th scope="row" class="text-nowrap">Lock/Unlock Allocation:</th>
              <td>
                {{ form.is_locked }}
              </td>
            {% else %}
              {% if allocation.is_locked %}
                <th scope="row" class="text-nowrap">Locked</th>
                <td><i class="fas fa-lock" aria-hidden="true"></i></td>
              {% else %}
                <th scope="row" class="text-nowrap">Unlocked</th>
                <td><i class="fas fa-lock-open" aria-hidden="true"></i></td>
              {% endif %}
            {% endif %}
          </tr>
          {% if request.user.is_superuser or request.user.is_staff %}
            <tr>
              <th scope="row" class="text-nowrap">Allow Change Requests:</th>
              <td>
                {{ form.is_changeable }}
              </td>
            </tr>
          {% endif %}
        </table>
>>>>>>> 0f85eef6
      </div>
      {% if request.user.is_superuser %}
      <div class="float-right">
        {% if allocation.status.name == 'New' or allocation.status.name == 'Renewal Requested' %}
          <a href="{% url 'allocation-activate-request' allocation.pk %}" class="btn btn-success mr-1 confirm-activate">Approve</a>
          <a href="{% url 'allocation-deny-request' allocation.pk %}" class="btn btn-danger mr-1 confirm-deny">Deny</a>
        {% endif %}
        <button type="submit" class="btn btn-primary"><i class="fas fa-sync" aria-hidden="true"></i> Update</button>
      {% endif %}
    </div>
    </form>
  </div>
</div>
{% if attributes or attributes_with_usage or request.user.is_superuser %}
  <div class="card mb-3">
    <div class="card-header">
      <h3 class="d-inline"><i class="fas fa-info-circle" aria-hidden="true"></i> Allocation Attributes</h3>
      <div class="float-right">
        {% if request.user.is_superuser %}
          <a class="btn btn-success" href="{% url 'allocation-attribute-add' allocation.pk %}" role="button">
            <i class="fas fa-plus" aria-hidden="true"></i> Add Allocation Attribute
          </a>
          <a class="btn btn-danger" href="{% url 'allocation-attribute-delete' allocation.pk %}" role="button">
            <i class="fas fa-minus" aria-hidden="true"></i> Delete Allocation Attributes
          </a>
        {% endif %}
      </div>
    </div>
    <div class="card-body">
      {% if attributes %}
        <div class="table-responsive">
          <table class="table table-bordered table-sm">
            <thead>
              <tr>
                <th scope="col">Attribute</th>
                <th scope="col">Value</th>
              </tr>
            </thead>
            <tbody>
              {% for attribute in attributes %}
                {% if attribute.allocation_attribute_type.is_private %}
                  <tr style="background-color:#eee">
                    <td><i class="fas fa-lock" aria-hidden="true"></i> {{attribute}}</td>
                    <td>{{attribute.value}}</td>
                  </tr>
                {% else %}
                  <tr>
                    <td>{{attribute}}</td>
                    <td>
                      {{attribute.value}}
                    </td>
                  </tr>
                {% endif %}
              {% endfor %}
            </tbody>
          </table>
        </div>
      {% endif %}

      {% if attributes_with_usage %}
        <hr>
        {% for attribute in attributes_with_usage %}
          <div class="card mb-3 mr-1">
            <div class="card-body">
              <h4 class="card-title">{{attribute}}</h4>
              <div id="gauge-{{forloop.counter0}}"></div>
            </div>
          </div>
        {% endfor %}
      {% endif %}
    </div>
  </div>
{% endif %}
<<<<<<< HEAD
<div class="html2pdf__page-break"></div>
=======

<!-- Start Allocation Change Requests -->
<div class="card mb-3">
  <div class="card-header">
    <h3 class="d-inline"><i class="fas fa-info-circle" aria-hidden="true"></i> Allocation Change Requests</h3> <span class="badge badge-secondary">{{allocation_changes.count}}</span>
  </div>
  
  <div class="card-body">
    {% if allocation_changes %}
      <div class="table-responsive">
        <table id="allocation_change_table" class="table table-bordered table-sm">
          <thead>
            <tr>
              <th scope="col">Date Requested</th>
              <th scope="col">Status</th>
              <th scope="col">Notes</th>
              <th scope="col">Actions</th>
            </tr>
          </thead>
          <tbody>
            {% for change_request in allocation_changes %}
                <tr>
                  <td>{{ change_request.created|date:"M. d, Y" }}</td>
                  {% if change_request.status.name == 'Approved' %}
                    <td class="text-success">{{ change_request.status.name }}</td>
                  {% elif change_request.status.name == 'Denied' %}
                    <td class="text-danger">{{ change_request.status.name }}</td>
                  {% else %}
                    <td class="text-info">{{ change_request.status.name }}</td>
                  {% endif %}
                  </td>
                  {% if change_request.notes %}
                    <td>{{change_request.notes}}</td>
                  {% else %}
                    <td></td>
                  {% endif %}
                  <td><a href="{% url 'allocation-change-detail' change_request.pk %}"><i class="far fa-edit" aria-hidden="true"></i><span class="sr-only">Edit</span></a></td>
                </tr>
            {% endfor %}
          </tbody>
        </table>
      </div>
    {% else %}
      <div class="alert alert-info" role="alert">
        <i class="fas fa-info-circle" aria-hidden="true"></i>
         There are no allocation changes to display.
      </div>
    {% endif %}
  </div>
</div>

>>>>>>> 0f85eef6
<!-- Start Allocation Users -->
<div class="card mb-3">
  <div class="card-header">
    <h3 class="d-inline"><i class="fas fa-users" aria-hidden="true"></i> Users in Allocation</h3>
    <span class="badge badge-secondary">{{allocation_users.count}}</span>
    <div class="float-right">
      {% if allocation.project.status.name != 'Archived' and is_allowed_to_update_project and allocation.status.name in 'Active,New,Renewal Requested' and request.user.is_superuser %}
        <a class="btn btn-success" href="{% url 'allocation-add-users' allocation.pk %}" role="button">
          <i class="fas fa-user-plus" aria-hidden="true"></i> Add Users
        </a>
        <a class="btn btn-danger" href="{% url 'allocation-remove-users' allocation.pk %}" role="button">
          <i class="fas fa-user-times" aria-hidden="true"></i> Remove Users
        </a>
      {% endif %}


    </div>
  </div>
  <div class="card-body">
    <div class="table-responsive">
    <div class = "container mb-3 mt-3">
      <!-- <table  class="table table-hover mydatatable" > -->
        <table id = "mydatatable" class = "table table-striped table-bordered">
        <thead>
          <tr>
            <!-- <th scope="col">Username</th> -->
            <th scope="col">Name</th>
            <!-- <th scope="col">Email</th> -->
            <!-- <th scope="col">Bytes</th> -->

            <th scope="col">Logical Usage</th>
            <th scope="col">Percentage Usage</th>
            <th scope="col">Cost Per User (TB/month)</th>


            <!-- <th scope="col">Status</th> -->
            <!-- <th scope="col">Last Modified</th> -->
          </tr>
        </thead>



        <tbody>
          {% for user in allocation_users %}
            <tr>

              <td>{{ user.user.first_name }} {{ user.user.last_name }}</td>
              <td data-sort = "{{user.usage_bytes}}" name = "usage_bytes">{{ user.usage }}{{ user.unit }}</td>
              <td>{{user.usage_bytes|div:allocation_usage_bytes|mul:100|floatformat:2 }}</td>
              <td>{{user.usage_bytes|div:1099511627776|mul:price|floatformat:2}}</td>
            </tr>

          {% endfor %}

        </tbody>


        <script type="text/javascript">
        function findTotal(){
            var arr = document.getElementsByName('usage');
            var tot=0;
            for(var i=0;i<arr.length;i++){
                if(parseInt(arr[i].value))
                    tot += parseInt(arr[i].value);
            }
            document.getElementById('total').value = tot;
        }

        </script>

      </table>
    </div>

    </div>
  </div>
</div>

<script src="https://ajax.googleapis.com/ajax/libs/jquery/3.3.1/jquery.min.js"></script>
<link rel="stylesheet" type="text/css" href="https://cdn.datatables.net/v/dt/jszip-2.5.0/dt-1.10.24/af-2.3.5/b-1.7.0/b-colvis-1.7.0/b-html5-1.7.0/b-print-1.7.0/cr-1.5.3/date-1.0.2/fc-3.3.2/kt-2.6.1/r-2.2.7/rg-1.1.2/rr-1.2.7/sl-1.3.2/datatables.min.css"/>

<script type="text/javascript" src="https://cdnjs.cloudflare.com/ajax/libs/pdfmake/0.1.36/pdfmake.min.js"></script>
<script type="text/javascript" src="https://cdnjs.cloudflare.com/ajax/libs/pdfmake/0.1.36/vfs_fonts.js"></script>
<script type="text/javascript" src="https://cdn.datatables.net/v/dt/jszip-2.5.0/dt-1.10.24/af-2.3.5/b-1.7.0/b-colvis-1.7.0/b-html5-1.7.0/b-print-1.7.0/cr-1.5.3/date-1.0.2/fc-3.3.2/kt-2.6.1/r-2.2.7/rg-1.1.2/rr-1.2.7/sl-1.3.2/datatables.min.js"></script>



  <script>
      $(document).ready( function () {
      $('#mydatatable').DataTable({
       "lengthMenu": [[10, 25, 50, -1], [10, 25, 50, "All"]],
       "pageLength": 25,
      dom: 'B<"clear">lfrtip',
      "order": [[ 3, "desc" ]],
      buttons: {
          name: 'primary',

          buttons: [  'csv', 'excel', 'pdf' ]

          }}
      );
      } );
      </script>
<div class="html2pdf__page-break"></div>
<!-- Start Admin Messages -->
<div class="card mb-3">
  <div class="card-header">
    <h3 class="d-inline"><i class="fas fa-users" aria-hidden="true"></i> Notifications</h3>
    <span class="badge badge-secondary">{{notes.count}}</span>
    <div class="float-right">
      {% if request.user.is_superuser %}
        <a class="btn btn-success" href="{% url 'allocation-note-add' allocation.pk %}" role="button">
          <i class="fas fa-plus" aria-hidden="true"></i> Add Notification
        </a>
      {% endif %}
    </div>
  </div>
  <div class="card-body">
    {% if notes %}
      <div class="table-responsive">
        <table class="table table-hover">
          <thead>
            <tr>
              <th scope="col">Note</th>
              <th scope="col">Administrator</th>
              <th scope="col">Last Modified</th>
            </tr>
          </thead>
          <tbody>
            {% for note in notes %}
              {% if not note.is_private or request.user.is_superuser %}
                <tr>
                  <td>{{ note.note }}</td>
                  <td>{{ note.author.first_name }} {{ note.author.last_name }}</td>
                  <td>{{ note.modified }}</td>
                </tr>
              {% endif %}
            {% endfor %}
          </tbody>
        </table>
      </div>
    {% else %}
      <div class="alert alert-info" role="alert">
        <i class="fa fa-info-circle" aria-hidden="true"></i> There are no notes from system administrators.
      </div>
    {% endif %}
  </div>
</div>
</div>
<script type="text/javascript">
window.onload = function () {
    document.getElementById("download")
        .addEventListener("click", () => {
            const allocation = this.document.getElementById("allocation");
            console.log(allocation);
            console.log(window);
            var opt = {
                margin: 1,
                filename: 'allocation.pdf',
                image: { type: 'jpeg', quality: 0.98 },
                html2canvas: { scale: 2 },
                jsPDF: { unit: 'in', format: 'legal', orientation: 'landscape' }
            };
            html2pdf().from(allocation).set(opt).save();
        })
}
</script>
<script>
  $(document).ready(function () {
    var guage_data = {{ guage_data | safe }};
    drawGauges(guage_data);

    $('#allocation_change_table').DataTable({
      lengthMenu: [5, 10, 20, 50, 100],
      "pageLength": 5,
      "ordering": false,
      'aoColumnDefs': [{
        'bSortable': false,
        'aTargets': ['nosort']
      }]
    });
  });

  function drawGauges(guage_data) {
    var arrayLength = guage_data.length;
    for (var i = 0; i < arrayLength; i++) {
      c3.generate({
        bindto: '#gauge-' + i,
        data: guage_data[i],
        legend: {
          item: {
            onclick: function (id) { }
          }
        }
      });
    }
  }
  $(".datepicker").datepicker({ dateFormat: 'yy-mm-dd' });
  $(document).on('click', '.confirm-activate', function(){
    var attributes_num = {{ attributes | length }};
    if (attributes_num == 0) {
      return confirm('Are you sure you want to activate this allocation request without setting any allocation attributes?');
    }
  })
  $(document).on('click', '.confirm-deny', function(){
    var notes_num = {{ notes | length }};
    if (notes_num == 0) {
      return confirm('Are you sure you want to deny this allocation request without setting a notification?');
    }
  })
</script>
{% endblock %}


{% block js %}

</div>
{% endblock %}<|MERGE_RESOLUTION|>--- conflicted
+++ resolved
@@ -101,8 +101,7 @@
               {% endif %}
             </td>
           </tr>
-<<<<<<< HEAD
-                      <tr>
+          <tr>
               <th scope="row" class="text-nowrap">Service Period:</th>
               <td> 1 Month
              </td>
@@ -125,7 +124,6 @@
                 <td style="background-color:#D3D3D3">${{allocation_quota_bytes|div:1099511627776|mul:price|floatformat:2}}</td>
               </tr>
           <tr>
-=======
           <tr>
             <th scope="row" class="text-nowrap">Start Date:</th>
             <td>
@@ -157,7 +155,6 @@
               {% endif %}
             </td>
           </tr>
->>>>>>> 0f85eef6
           <tr>
             <th scope="row" class="text-nowrap">Description:</th>
             <td>
@@ -168,11 +165,9 @@
               {% endif %}
             </td>
           </tr>
-<<<<<<< HEAD
        </table>
       </div>
-=======
-          <tr>
+      <tr>
             <th scope="row" class="text-nowrap">Created:</th>
             <td>{{ allocation.created|date:"M. d, Y" }}</td>
           </tr>
@@ -205,7 +200,6 @@
             </tr>
           {% endif %}
         </table>
->>>>>>> 0f85eef6
       </div>
       {% if request.user.is_superuser %}
       <div class="float-right">
@@ -279,9 +273,7 @@
     </div>
   </div>
 {% endif %}
-<<<<<<< HEAD
 <div class="html2pdf__page-break"></div>
-=======
 
 <!-- Start Allocation Change Requests -->
 <div class="card mb-3">
@@ -333,7 +325,6 @@
   </div>
 </div>
 
->>>>>>> 0f85eef6
 <!-- Start Allocation Users -->
 <div class="card mb-3">
   <div class="card-header">

from collections import Counter

from django.conf import settings
from django.contrib.humanize.templatetags.humanize import intcomma
from django.db.models import Count, Q, Sum
from django.shortcuts import render
from django.views.decorators.cache import cache_page

from coldfront.core.allocation.models import Allocation, AllocationUser
from coldfront.core.portal.utils import (generate_allocations_chart_data,
                                         generate_publication_by_year_chart_data,
                                         generate_resources_chart_data,
                                         generate_volume_bar_graph)
from coldfront.core.project.models import Project
from coldfront.core.publication.models import Publication
from coldfront.core.resource.models import Resource
from coldfront.plugins.sftocf.utils import get_redash_vol_stats


def home(request):

    context = {}
    if request.user.is_authenticated:
        template_name = 'portal/authorized_home.html'
        project_list = Project.objects.filter(
            (Q(pi=request.user) & Q(status__name__in=['New', 'Active', ])) |
            (Q(status__name__in=['New', 'Active', ]) &
             Q(projectuser__user=request.user) &
             Q(projectuser__status__name__in=['Active', ]))
        ).distinct().order_by('-created')[:5]

        allocation_list = Allocation.objects.filter(
            Q(status__name__in=['Active', 'New', 'Renewal Requested', ]) &
            Q(project__status__name__in=['Active', 'New']) &
            Q(project__projectuser__user=request.user) &
            Q(project__projectuser__status__name__in=['Active', ]) &
                (Q(project__projectuser__role_id=1) |
                Q(allocationuser__user=request.user) &
                Q(allocationuser__status__name='Active'))
        ).distinct().order_by('-created')[:5]
        context['project_list'] = project_list
        context['allocation_list'] = allocation_list
        try:
            context['ondemand_url'] = settings.ONDEMAND_URL
        except AttributeError:
            pass
    else:
        template_name = 'portal/nonauthorized_home.html'

    context['EXTRA_APPS'] = settings.INSTALLED_APPS

    if 'coldfront.plugins.system_monitor' in settings.INSTALLED_APPS:
        from coldfront.plugins.system_monitor.utils import get_system_monitor_context
        context.update(get_system_monitor_context())

    return render(request, template_name, context)


def center_summary(request):
    context = {}

    # Publications Card
    publications = Publication.objects.filter(year__gte=1999).values('unique_id', 'year')
    publications_by_year = list(publications.distinct().values('year').annotate(
                                    num_pub=Count('year')).order_by('-year'))

    publications_by_year = [(ele['year'], ele['num_pub'])
                            for ele in publications_by_year]

    publication_by_year_bar_chart_data = generate_publication_by_year_chart_data(
        publications_by_year)
    context['publication_by_year_bar_chart_data'] = publication_by_year_bar_chart_data
    context['total_publications_count'] = publications.distinct().count()


    # Storage Card
    volumes = get_redash_vol_stats()
    volumes = [
        {
            "name": vol['volume_name'],
            "quota_TB": vol['capacity_TB'],
            'free_TB': vol['free_TB'],
            'used_TB': vol['used_physical_TB'],
            'regular_files': vol['regular_files'],
        }
        for vol in volumes
    ]
    # collect user and lab counts, allocation sizes for each volume

    for volume in volumes:
        resource = Resource.objects.get(name__contains=volume['name'])

        resource_allocation = Allocation.objects.filter(status__name="Active", resources=resource)

        allocation_sizes = [float(allocation.size) for allocation in resource_allocation]
        # volume['avgsize'] = allocation_sizes
        volume['avgsize'] = round(sum(allocation_sizes)/len(allocation_sizes), 2)

        project_ids = set(resource_allocation.values_list("project"))
        volume['lab_count'] = len(project_ids)
        user_ids = {user.pk for allocation in resource_allocation for user in allocation.allocation_users}
        volume['user_count'] = len(user_ids)

    context['volumes'] = volumes




    # # Tier Stats
    #
    # resource_names = Resource.objects.values("name")
    # new = []
    # for n in [vol['name'] for vol in volumes]:
    #     match = next(r.split("/")[1] for r in resource_names if n in r)
    #     new.append(match)
    # # storage_stats['names'] = new




    # Combined Resource Stats

    names = [vol['name'] for vol in volumes]
    free_tb = [vol['free_TB'] for vol in volumes]
    usage_tb = [vol['used_TB'] for vol in volumes]

    names.insert(0, "names")
    usage_tb.insert(0, "usage (TB)")
    free_tb.insert(0, "quota (TB)")

    storage_data_columns = [ usage_tb, free_tb,names, ]

    context['storage_data_columns'] = storage_data_columns

    resource_chart_data = {
        "x": "Resource Type",
        "columns": [
            ['Resource Type', 'Storage'],
            ['Used', round(sum(usage_tb[1:]), 2)],
            ['Capacity', round(sum(free_tb[1:]), 2)],
        ],
        "type": "bar",
        "order":"null",
        "groups": [['Used', 'Capacity',]],
        "colors": {
            "Capacity": '#000'
        }
    }
    context['resource_chart_data'] = resource_chart_data


    return render(request, 'portal/center_summary.html', context)


<<<<<<< HEAD
def help_page(request):
    context = {}
    return render(request, 'portal/help_page.html', context)
=======
>>>>>>> 41ebc33d



@cache_page(60 * 15)
def allocation_by_fos(request):

    allocations_by_fos = Counter(list(Allocation.objects.filter(
        status__name='Active').values_list('project__field_of_science__description', flat=True)))

    user_allocations = AllocationUser.objects.filter(
        status__name='Active', allocation__status__name='Active')

    active_users_by_fos = Counter(list(user_allocations.values_list(
        'allocation__project__field_of_science__description', flat=True)))
    total_allocations_users = user_allocations.values(
        'user').distinct().count()

    active_pi_count = Project.objects.filter(status__name__in=['Active', 'New']).values_list(
        'pi__username', flat=True).distinct().count()
    context = {}
    context['allocations_by_fos'] = dict(allocations_by_fos)
    context['active_users_by_fos'] = dict(active_users_by_fos)
    context['total_allocations_users'] = total_allocations_users
    context['active_pi_count'] = active_pi_count
    return render(request, 'portal/allocation_by_fos.html', context)


@cache_page(60 * 15)
def allocation_summary(request):

    allocation_resources = [
        allocation.get_parent_resource.parent_resource if allocation.get_parent_resource.parent_resource else allocation.get_parent_resource for allocation in Allocation.objects.filter(status__name='Active')]

    allocations_count_by_resource = dict(Counter(allocation_resources))

    allocation_count_by_resource_type = dict(
        Counter([ele.resource_type.name for ele in allocation_resources]))

    allocations_chart_data = generate_allocations_chart_data()
    resources_chart_data = generate_resources_chart_data(
        allocation_count_by_resource_type)

    context = {}
    context['allocations_chart_data'] = allocations_chart_data
    context['allocations_count_by_resource'] = allocations_count_by_resource
    context['resources_chart_data'] = resources_chart_data

    return render(request, 'portal/allocation_summary.html', context)<|MERGE_RESOLUTION|>--- conflicted
+++ resolved
@@ -105,7 +105,6 @@
 
 
 
-
     # # Tier Stats
     #
     # resource_names = Resource.objects.values("name")
@@ -152,12 +151,9 @@
     return render(request, 'portal/center_summary.html', context)
 
 
-<<<<<<< HEAD
 def help_page(request):
     context = {}
     return render(request, 'portal/help_page.html', context)
-=======
->>>>>>> 41ebc33d
 
 
 

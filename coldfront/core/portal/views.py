--- conflicted
+++ resolved
@@ -90,38 +90,21 @@
             for vol in volumes
         ]
         # collect user and lab counts, allocation sizes for each volume
-<<<<<<< HEAD
 
         for volume in volumes:
             resource = Resource.objects.get(name__contains=volume['name'])
 
             resource_allocations = resource.allocation_set.filter(status__name='Active')
 
-            allocation_sizes = [float(allocation.size) for allocation in resource_allocations if allocation.size]
-            # volume['avgsize'] = allocation_sizes
-            volume['avgsize'] = round(sum(allocation_sizes)/len(allocation_sizes), 2)
-
-=======
-    
-        for volume in volumes:
-            resource = Resource.objects.get(name__contains=volume['name'])
-    
-            resource_allocations = resource.allocation_set.filter(status__name='Active')
-    
             allocation_sizes = [float(allocation.size) for allocation in resource_allocations]
             # volume['avgsize'] = allocation_sizes
             volume['avgsize'] = round(sum(allocation_sizes)/len(allocation_sizes), 2)
-    
->>>>>>> 97a33abf
+
             project_ids = set(resource_allocations.values_list('project'))
             volume['lab_count'] = len(project_ids)
             user_ids = {user.pk for allocation in resource_allocations for user in allocation.allocation_users}
             volume['user_count'] = len(user_ids)
-<<<<<<< HEAD
-
-=======
-    
->>>>>>> 97a33abf
+
         context['volumes'] = volumes
 
 

--- conflicted
+++ resolved
@@ -90,32 +90,6 @@
       </div>
     {% endif %}
   </div>
-
-<<<<<<< HEAD
-=======
-  {% if department_list %}
-    <div class="col-lg-6 mt-2">
-      <h2><a href="{% url 'department-list' %}" >Departments &raquo;</a></h2>
-      <hr>
-
-        <ul class="list-group">
-          {% for department in department_list %}
-            <li class="list-group-item">
-              <a href="{% url 'department-detail' department.pk %}"><i class="fa fa-folder fa-lg" aria-hidden="true"></i> ;{{department.name}}</a>
-            </li>
-          {% endfor %}
-        </ul>
-      {% else %}
-        <div class="alert alert-info" role="alert"><i class="fa fa-info-circle" aria-hidden="true"></i> There are no departments to display.</div>
-        {% if user.is_superuser %}
-          <a class="btn btn-primary btn-block " style = "background-color:#A51C30; border-color: white" href="{% url 'department-create' %}" role="button">Add a department</a>
-          <hr>
-        {% endif %}
-    </div>
-  {% endif %}
-
-  {% if allocation_request_list %}
->>>>>>> 86f6274c
   <div class="col-lg-6 mt-2">
     {% if department_list %}
       <div class="col-lg-6 mt-2">

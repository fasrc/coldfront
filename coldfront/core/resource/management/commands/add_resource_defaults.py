from django.core.management.base import BaseCommand
from django.db.utils import IntegrityError
from coldfront.core.resource.models import (
    Resource,
    ResourceType,
    AttributeType,
    ResourceAttributeType,
)


class Command(BaseCommand):
    help = 'Add default resource related choices'

    def handle(self, *args, **options):

        for attribute_type in (
            'Active/Inactive', 'Date', 'Int',
            'Public/Private', 'Text', 'Yes/No',
            'Attribute Expanded Text',
            'Float',
        ):
            AttributeType.objects.get_or_create(name=attribute_type)

        for resource_attribute_type, attribute_type in (
            #FASRC
            ('capacity_tb', 'Float'),
            ('free_tb', 'Float'),
            ('used_tb', 'Float'),
            ('file_count', 'Int'),
            ('allocated_tb', 'Float'),
            ('ChangeableAllocations', 'Yes/No'),
<<<<<<< HEAD
            ('Core Count', 'Int'),
            ('GPU Count', 'Int'),
=======
            ('CPU Count', 'Int'),
            ('GPU Count', 'Int'),
            ('Features', 'Text'),
            # UBCCR
            ('Core Count', 'Int'),
>>>>>>> 4898dbb4
            # ('expiry_time', 'Int'),
            # ('fee_applies', 'Yes/No'),
            ('Node Count', 'Int'),
            ('Owner', 'Text'),
            ('quantity_default_value', 'Int'),
            ('quantity_label', 'Text'),
            ('xdmod_resource', 'Text'),
            ('Features', 'Text'),
            # ('eula', 'Text'),
            # ('OnDemand','Yes/No'),
            ('ServiceEnd', 'Date'),
            # ('ServiceStart', 'Date'),
            ('slurm_cluster', 'Text'),
            ('slurm_specs', 'Attribute Expanded Text'),
            # ('slurm_specs_attriblist', 'Text'),
            # ('Status', 'Public/Private'),
            # ('Vendor', 'Text'),
            # ('Model', 'Text'),
            # ('SerialNumber', 'Text'),
            # ('RackUnits', 'Int'),
            # ('InstallDate', 'Date'),
            # ('WarrantyExpirationDate', 'Date'),
        ):
            ResourceAttributeType.objects.update_or_create(
                name=resource_attribute_type,
                defaults={"attribute_type": AttributeType.objects.get(name=attribute_type)}
            )

        for resource_type, description in (
            ('Storage', 'Network Storage'),
            ('Storage Tier', 'Storage Tier',),
            ('Cloud', 'Cloud Computing'),
            ('Cluster', 'Cluster servers'),
            ('Cluster Partition', 'Cluster Partition'),
            ('Compute Node', 'Compute Node'),
            # ('Server', 'Extra servers providing various services'),
            # ('Software License', 'Software license purchased by users'),
            # ('Storage', 'NAS storage'),
        ):
            ResourceType.objects.get_or_create(
                name=resource_type,
                defaults={'description': description},
            )


        storage_tier = ResourceType.objects.get(name='Storage Tier')
        storage = ResourceType.objects.get(name='Storage')

        default_value_type = ResourceAttributeType.objects.get(name='quantity_default_value')
        label_type = ResourceAttributeType.objects.get(name='quantity_label')

        for name, desc, is_public, rtype, parent_name, default_value, reqspayment, is_allocatable in (
            ('Tier 0', 'Bulk - Lustre', True, storage_tier, None, 1, True, True),
            ('Tier 1', 'Enterprise - Isilon', True, storage_tier, None, 1, True, True),
            ('Tier 2', 'CEPH storage', True, storage_tier, None, 1, True, True),
            ('Tier 3', 'Attic Storage - Tape', True, storage_tier, None, 20, True, True),
            ('holylfs04/tier0', 'Holyoke data center lustre storage', True, storage, 'Tier 0', 1, True, True),
            ('holylfs05/tier0', 'Holyoke data center lustre storage', True, storage, 'Tier 0', 1, True, True),
            ('holylfs06/tier0', 'Holyoke data center lustre storage', True, storage, 'Tier 0', 1, True, True),
            ('nesetape/tier3', 'Cold storage for past projects', True, storage, 'Tier 3', 20, True, True),
            ('holy-isilon/tier1', 'Tier1 storage with snapshots and disaster recovery copy', True, storage, 'Tier 1', 1, True, True),
            ('bos-isilon/tier1', 'Tier1 storage for on-campus storage mounting', True, storage, 'Tier 1', 1, True, True),
            ('holystore01/tier0', 'Luster storage under Tier0', True, storage, 'Tier 0', 1, True, True),
            ('b-nfs02-p/tier2', 'Tier2 CEPH storage', True, storage, 'Tier 2', 1, True, True),
            ('b-nfs03-p/tier2', 'Tier2 CEPH storage', True, storage, 'Tier 2', 1, True, True),
            ('b-nfs04-p/tier2', 'Tier2 CEPH storage', True, storage, 'Tier 2', 1, True, True),
            ('b-nfs05-p/tier2', 'Tier2 CEPH storage', True, storage, 'Tier 2', 1, True, True),
            ('b-nfs06-p/tier2', 'Tier2 CEPH storage', True, storage, 'Tier 2', 1, True, True),
            ('b-nfs07-p/tier2', 'Tier2 CEPH storage', True, storage, 'Tier 2', 1, True, True),
            ('b-nfs08-p/tier2', 'Tier2 CEPH storage', True, storage, 'Tier 2', 1, True, True),
            ('b-nfs09-p/tier2', 'Tier2 CEPH storage', True, storage, 'Tier 2', 1, True, True),
            ('h-nfs11-p/tier2', 'Tier2 CEPH storage', True, storage, 'Tier 2', 1, True, True),
            ('h-nfs12-p/tier2', 'Tier2 CEPH storage', True, storage, 'Tier 2', 1, True, True),
            ('h-nfs13-p/tier2', 'Tier2 CEPH storage', True, storage, 'Tier 2', 1, True, True),
            ('h-nfs14-p/tier2', 'Tier2 CEPH storage', True, storage, 'Tier 2', 1, True, True),
            ('h-nfs15-p/tier2', 'Tier2 CEPH storage', True, storage, 'Tier 2', 1, True, True),
            ('h-nfs16-p/tier2', 'Tier2 CEPH storage', True, storage, 'Tier 2', 1, True, True),
            ('h-nfs17-p/tier2', 'Tier2 CEPH storage', True, storage, 'Tier 2', 1, True, True),
            ('h-nfs18-p/tier2', 'Tier2 CEPH storage', True, storage, 'Tier 2', 1, True, True),
            ('h-nfs19-p/tier2', 'Tier2 CEPH storage', True, storage, 'Tier 2', 1, True, True),
            ('boslfs02', 'complimentary lab storage', True, storage, 'Tier 0', 1, False, False),
            ('holylabs', 'complimentary lab storage', True, storage, 'Tier 0', 1, False, False),
        ):

            resource_defaults = {
                'description': desc,
                'is_public': is_public,
                'resource_type': rtype,
                'requires_payment': reqspayment,
                'is_allocatable': is_allocatable,
            }
            if parent_name:
                resource_defaults['parent_resource'] = Resource.objects.get(name=parent_name)

            resource_obj, _ = Resource.objects.update_or_create(
                name=name, defaults=resource_defaults)

            resource_obj.resourceattribute_set.update_or_create(
                resource_attribute_type=default_value_type,
                defaults={'value': default_value}
            )

            resource_obj.resourceattribute_set.update_or_create(
                resource_attribute_type=default_value_type,
                defaults={'value': default_value}
            )

            quantity_label = "TB"
            if default_value == 20:
                quantity_label += " in 20T increments"

            resource_obj.resourceattribute_set.update_or_create(
                resource_attribute_type=label_type,
                defaults={'value': quantity_label}
            )<|MERGE_RESOLUTION|>--- conflicted
+++ resolved
@@ -29,16 +29,11 @@
             ('file_count', 'Int'),
             ('allocated_tb', 'Float'),
             ('ChangeableAllocations', 'Yes/No'),
-<<<<<<< HEAD
-            ('Core Count', 'Int'),
-            ('GPU Count', 'Int'),
-=======
             ('CPU Count', 'Int'),
             ('GPU Count', 'Int'),
             ('Features', 'Text'),
             # UBCCR
             ('Core Count', 'Int'),
->>>>>>> 4898dbb4
             # ('expiry_time', 'Int'),
             # ('fee_applies', 'Yes/No'),
             ('Node Count', 'Int'),

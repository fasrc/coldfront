import logging

from django import forms
from django.contrib import messages
from django.contrib.auth.mixins import LoginRequiredMixin, UserPassesTestMixin
from django.db.models import (
    Q, F, Value, Count, Subquery, OuterRef, IntegerField, FloatField
)
from django.db.models.functions import Substr, StrIndex, Coalesce, Cast, Length
from django.db.models.functions import Lower
from django.forms import formset_factory
from django.http import HttpResponseRedirect
from django.shortcuts import get_object_or_404, render
from django.urls import reverse
from django.views.generic import TemplateView
from django.views.generic.edit import CreateView

from coldfront.core.utils.views import ColdfrontListView
from coldfront.core.resource.models import Resource, ResourceAttribute
from coldfront.core.resource.forms import (
    ResourceAttributeCreateForm,
    ResourceSearchForm,
    ResourceAttributeDeleteForm,
    ResourceAllocationUpdateForm,
)
from coldfront.core.allocation.models import AllocationStatusChoice, AllocationAttributeType, AllocationAttribute
from coldfront.core.allocation.signals import allocation_raw_share_edit

from coldfront.plugins.slurm.utils import SlurmError

<<<<<<< HEAD
from coldfront.core.project.models import ProjectUser, Project
=======
>>>>>>> 4898dbb4

logger = logging.getLogger(__name__)

class ResourceDetailView(LoginRequiredMixin, UserPassesTestMixin, TemplateView):
    model = Resource
    template_name = 'resource_detail.html'
    context_object_name = 'resource'

    def test_func(self):
        """ UserPassesTestMixin Tests"""
        return True

    def get_child_resources(self, resource_obj):
        child_resources = list(resource_obj.resource_set.all().order_by('name'))

        child_resources = [

            {'object': resource,
             'WarrantyExpirationDate': resource.get_attribute('WarrantyExpirationDate'),
             'ServiceEnd': resource.get_attribute('ServiceEnd'),
             'Vendor': resource.get_attribute('Vendor'),
             'SerialNumber': resource.get_attribute('SerialNumber'),
             'Model': resource.get_attribute('Model'),
             }

            for resource in child_resources
        ]

        return child_resources

    def get_context_data(self, **kwargs):
        context = super().get_context_data(**kwargs)
        pk = self.kwargs.get('pk')
        resource_obj = get_object_or_404(Resource, pk=pk)

        attributes = list(resource_obj.resourceattribute_set.all().order_by(
            'resource_attribute_type__name'))

        child_resources = self.get_child_resources(resource_obj)
        allocations = resource_obj.allocation_set.exclude(
            status__name__in=['Inactive', 'Merged', 'New', 'Denied', 'Expired']
        ).prefetch_related('project', 'allocationattribute_set')

        allocations = allocations.annotate(
                    project_title=F('project__title'),
                    user_count=Cast(Count(
                        'allocationuser__id',
                        filter=Q(allocationuser__status__name='Active'),
                        distinct=True
                    ), IntegerField())
        )
        if 'Cluster' in resource_obj.resource_type.name:
            total_hours = sum([a.usage for a in allocations if a.usage])
            context['total_hours'] = total_hours

            # Get attribute type IDs
            slurm_specs_type = AllocationAttributeType.objects.get(name='slurm_specs')
            usage_type = AllocationAttributeType.objects.get(name='Core Usage (Hours)')
            effectv_type = AllocationAttributeType.objects.get(name='EffectvUsage')

            allocations = (
                allocations.annotate(
                    # For slurm_specs parsing
                    specs_value=Subquery(
                        AllocationAttribute.objects
                        .filter(
                            allocation_id=OuterRef('id'),
                            allocation_attribute_type=slurm_specs_type
                        )
                        .values('value')[:1]
                    ),
                    rawshares=Substr(
                        'specs_value',
                        StrIndex('specs_value', Value('RawShares=')) + 10,
                        Cast(StrIndex(
                            Substr(
                                'specs_value',
                                StrIndex('specs_value', Value('RawShares=')) + 10
                            ),
                            Value(',')
                        ) - 1, IntegerField())
                    ),
                    normshares=Substr(
                        'specs_value',
                        StrIndex('specs_value', Value('NormShares=')) + 11,
                        Cast(StrIndex(
                            Substr(
                                'specs_value',
                                StrIndex('specs_value', Value('NormShares=')) + 11
                            ),
                            Value(',')
                        ) - 1, IntegerField())
                    ),
                    fairshare=Substr(
                        'specs_value',
                        StrIndex('specs_value', Value('FairShare=')) + 10,
                        Length('specs_value')
                    ),
                    usage=Cast(Coalesce(
                        Subquery(
                            AllocationAttribute.objects
                            .filter(
                                allocation_id=OuterRef('id'),
                                allocation_attribute_type=usage_type
                            )
                            .values('value')[:1]
                        ),
                        Value('0')
                    ), FloatField()),
                    effectvusage=Cast(Coalesce(
                        Subquery(
                            AllocationAttribute.objects
                            .filter(
                                allocation_id=OuterRef('id'),
                                allocation_attribute_type=effectv_type
                            )
                            .values('value')[:1]
                        ),
                        Value('0')
                    ), FloatField())
                )
                .order_by('id')
                .values(
                    'id',
                    'project_title',
                    'user_count',
                    'rawshares',
                    'normshares',
                    'fairshare',
                    'usage',
                    'effectvusage'
                )
            )
        elif resource_obj.resource_type.name == 'Storage':
            allocation_total = {'size': 0, 'usage':0}
            for allocation in allocations:
                if allocation.size:
                    allocation_total['size'] += allocation.size
                if allocation.usage:
                    allocation_total['usage'] += allocation.usage
            context['allocation_total'] = allocation_total

        context['allocations'] = allocations
        context['resource'] = resource_obj
        context['attributes'] = attributes
        context['child_resources'] = child_resources
        context['user_is_manager'] = resource_obj.user_can_manage_resource(self.request.user)
        context['resource_admin_list'] = resource_obj.allowed_users.values('username', 'full_name', 'email')
        return context


class ResourceAttributeCreateView(LoginRequiredMixin, UserPassesTestMixin, CreateView):
    model = ResourceAttribute
    form_class = ResourceAttributeCreateForm
    # fields = '__all__'
    template_name = 'resource_resourceattribute_create.html'

    def test_func(self):
        """ UserPassesTestMixin Tests"""

        if self.request.user.is_superuser:
            return True
        messages.error(
            self.request, 'You do not have permission to add resource attributes.')

    def get_context_data(self, **kwargs):
        context = super().get_context_data(**kwargs)
        pk = self.kwargs.get('pk')
        resource_obj = get_object_or_404(Resource, pk=pk)
        context['resource'] = resource_obj
        return context

    def get_initial(self):
        initial = super().get_initial()
        pk = self.kwargs.get('pk')
        resource_obj = get_object_or_404(Resource, pk=pk)
        initial['resource'] = resource_obj
        return initial

    def get_form(self, form_class=None):
        """Return an instance of the form to be used in this view."""
        form = super().get_form(form_class)
        form.fields['resource'].widget = forms.HiddenInput()
        return form

    def get_success_url(self):
        return reverse('resource-detail', kwargs={'pk': self.kwargs.get('pk')})


class ResourceAttributeDeleteView(LoginRequiredMixin, UserPassesTestMixin, TemplateView):
    template_name = 'resource_resourceattribute_delete.html'

    def test_func(self):
        """ UserPassesTestMixin Tests"""
        if self.request.user.is_superuser:
            return True
        messages.error(
            self.request, 'You do not have permission to delete resource attributes.')

    def get(self, request, *args, **kwargs):
        pk = self.kwargs.get('pk')
        resource_obj = get_object_or_404(Resource, pk=pk)

        resource_attributes_to_delete = list(resource_obj.resourceattribute_set.values(
            'pk', 'value', name=F('resource_attribute_type__name')
        ))
        context = {}

        if resource_attributes_to_delete:
            formset = formset_factory(ResourceAttributeDeleteForm, max_num=len(
                resource_attributes_to_delete))
            formset = formset(
                initial=resource_attributes_to_delete, prefix='attributeform')
            context['formset'] = formset
        context['resource'] = resource_obj
        return render(request, self.template_name, context)

    def post(self, request, *args, **kwargs):
        pk = self.kwargs.get('pk')
        resource_obj = get_object_or_404(Resource, pk=pk)

        resource_attributes_to_delete = list(resource_obj.resourceattribute_set.values(
            'pk', 'value', name=F('resource_attribute_type__name')
        ))

        formset = formset_factory(ResourceAttributeDeleteForm, max_num=len(
            resource_attributes_to_delete))
        formset = formset(
            request.POST,
            initial=resource_attributes_to_delete,
            prefix='attributeform'
        )

        attrs_deleted_count = 0
        if formset.is_valid():
            for form in formset:
                form_data = form.cleaned_data
                if form_data['selected']:
                    attrs_deleted_count += 1

                    resource_attribute = ResourceAttribute.objects.get(
                        pk=form_data['pk'])
                    resource_attribute.delete()

            messages.success(
                request, f'Deleted {attrs_deleted_count} attributes from resource.'
            )
        else:
            for error in formset.errors:
                messages.error(request, error)

        return HttpResponseRedirect(reverse('resource-detail', kwargs={'pk': pk}))


class ResourceListView(ColdfrontListView):
    model = Resource
    template_name = 'resource_list.html'
    context_object_name = 'item_list'

    def return_order(self):
        order_by = self.request.GET.get('order_by', 'id')
        direction = self.request.GET.get('direction', 'asc')
        if order_by != 'name':
            if direction == 'asc':
                direction = ''
            if direction == 'des':
                direction = '-'
            order_by = direction + order_by
        return order_by

    def get_queryset(self):

        order_by = self.return_order()
        resource_search_form = ResourceSearchForm(self.request.GET)
<<<<<<< HEAD
        project_list = Project.objects.filter(
            Q(status__name__in=['New', 'Active', ]) & (
                    Q(pi=self.request.user) | (
                    Q(projectuser__user=self.request.user)
                    & Q(projectuser__status__name='Active')
            )
            )
        ).distinct().order_by('-created')
=======
        resources = Resource.objects.filter(is_available=True)
>>>>>>> 4898dbb4

        if order_by == 'name':
            direction = self.request.GET.get('direction')
            if direction == 'asc':
                resources = resources.order_by(Lower('name'))
            elif direction == 'des':
                resources = resources.order_by(Lower('name')).reverse()
            else:
                resources = resources.order_by(order_by)
        else:
            resources = resources.order_by(order_by)
        if resource_search_form.is_valid():
            data = resource_search_form.cleaned_data

            if data.get('show_allocatable_resources'):
                resources = resources.filter(is_allocatable=True)
            if data.get('resource_name'):
                resources = resources.filter(
                    name__icontains=data.get('resource_name')
                )
            if data.get('resource_type'):
                resources = resources.filter(
                    resource_type=data.get('resource_type')
                )

            if data.get('model'):
                resources = resources.filter(
                    Q(resourceattribute__resource_attribute_type__name='Model') &
                    Q(resourceattribute__value=data.get('model'))
                )
            if data.get('serialNumber'):
                resources = resources.filter(
                    Q(resourceattribute__resource_attribute_type__name='SerialNumber') &
                    Q(resourceattribute__value=data.get('serialNumber'))
                )
            if data.get('installDate'):
                resources = resources.filter(
                    Q(resourceattribute__resource_attribute_type__name='InstallDate') &
                    Q(resourceattribute__value=data.get('installDate').strftime('%m/%d/%Y'))
                )
            if data.get('serviceStart'):
                resources = resources.filter(
                    Q(resourceattribute__resource_attribute_type_name='ServiceStart') &
                    Q(resourceattribute__value=data.get('serviceStart').strftime('%m/%d/%Y'))
                )
            if data.get('serviceEnd'):
                resources = resources.filter(
                    Q(resourceattribute__resource_attribute_type__name='ServiceEnd') &
                    Q(resourceattribute__value=data.get('serviceEnd').strftime('%m/%d/%Y'))
                )
            if data.get('warrantyExpirationDate'):
                resources = resources.filter(
                    Q(resourceattribute__resource_attribute_type__name='WarrantyExpirationDate') &
                    Q(resourceattribute__value=data.get('warrantyExpirationDate').strftime('%m/%d/%Y'))
                )
            if data.get('vendor'):
                resources = resources.filter(
                    Q(resourceattribute__resource_attribute_type__name='Vendor') &
                    Q(resourceattribute__value=data.get('vendor'))
                )
        project_title_list = [project.title for project in project_list]
        owned_resources = [attribute.resource.pk for attribute in ResourceAttribute.objects.filter(
            resource_attribute_type__name='Owner',
            value__in=project_title_list
        )]
        return resources.filter(Q(allowed_users=self.request.user) | Q(pk__in=owned_resources)).distinct()

    def get_context_data(self, **kwargs):
        context = super().get_context_data(
            SearchFormClass=ResourceSearchForm, **kwargs)
        return context


class ResourceAllocationsEditView(LoginRequiredMixin, UserPassesTestMixin, TemplateView):
    template_name = 'resource_allocations_edit.html'

    def test_func(self):
        """UserPassesTestMixin Tests"""
        resource_obj = get_object_or_404(Resource, pk=self.kwargs.get('pk'))
        if resource_obj.user_can_manage_resource(self.request.user):
            return True
        err = 'You do not have permission to edit resource allocations.'
        messages.error(self.request, err)
        return False

    def dispatch(self, request, *args, **kwargs):
        resource_obj = get_object_or_404(Resource, pk=self.kwargs.get('pk'))
        err = None
        if 'Storage' in resource_obj.resource_type.name:
            err = 'You cannot bulk-edit storage allocations.'
        if err:
            messages.error(request, err)
            return HttpResponseRedirect(
                reverse('resource-detail', kwargs={'pk': resource_obj.pk})
            )
        return super().dispatch(request, *args, **kwargs)

    def get_formset_initial_data(self, resource_allocations):
        edit_allocations_formset_initial_data = []
        if resource_allocations:
            for allocation in resource_allocations:
                slurm_specs_attribute = allocation.get_full_attribute('slurm_specs')
                if slurm_specs_attribute is not None:
                    edit_allocations_formset_initial_data.append(
                        {
                            'allocation_pk': allocation.pk,
                            'rawshare': allocation.get_slurm_spec_value('RawShares'),
                            'project': allocation.project.title,
                            'usage': allocation.usage,
                            'user_count': allocation.allocationuser_set.count(),
                        }
                    )
        return edit_allocations_formset_initial_data

    def get_context_data(self, resource_obj):
        context = {}
        resource_allocations = resource_obj.allocation_set.filter(
            status__name='Active'
        ).select_related('project').prefetch_related('allocationattribute_set')
        if resource_allocations:
            ResourceAllocationUpdateFormSet = formset_factory(
                ResourceAllocationUpdateForm,
                max_num=len(resource_allocations),
                extra=0
            )
            edit_allocations_formset_initial_data = self.get_formset_initial_data(resource_allocations)
            formset = ResourceAllocationUpdateFormSet(
                initial=edit_allocations_formset_initial_data,
                prefix='allocationsform'
            )
            context['formset'] = formset
        context['resource'] = resource_obj
        return context

    def get(self, request, *args, **kwargs):
        resource_obj = get_object_or_404(Resource, pk=self.kwargs.get('pk'))
        context = self.get_context_data(resource_obj)
        return render(request, self.template_name, context)

    def post(self, request, *args, **kwargs):
        pk = self.kwargs.get('pk')
        resource_obj = get_object_or_404(Resource, pk=pk)
        resource_allocations = resource_obj.allocation_set.filter(
            status__name='Active'
        ).select_related('project').prefetch_related('allocationattribute_set')
        ResourceAllocationUpdateFormSet = formset_factory(
            ResourceAllocationUpdateForm, max_num=len(resource_allocations), extra=0
        )
        edit_allocations_formset_initial_data = self.get_formset_initial_data(resource_allocations)
        formset = ResourceAllocationUpdateFormSet(
            request.POST, initial=edit_allocations_formset_initial_data, prefix='allocationsform'
        )
        if formset.is_valid():
            allocation_rawshares = {
                str(form.cleaned_data.get('allocation_pk')): form.cleaned_data.get('rawshare')
                for form in formset.forms
            }
            for allocation in resource_allocations:
                current_rawshare = allocation.get_slurm_spec_value('RawShares')
                new_rawshare = allocation_rawshares.get(str(allocation.pk), None)
                if new_rawshare and current_rawshare != new_rawshare: # Ignore unchanged values
                    logger.info(f'recognized changes in RawShares value for {allocation.project.title} slurm account: {current_rawshare} changed to {new_rawshare}')
                    try:
                        allocation_raw_share_edit.send(
                            sender=self.__class__,
                            account=allocation.project.title,
                            raw_share=new_rawshare
                        )
                        msg = f'RawShares value for {allocation.project.title} slurm account successfully updated from {current_rawshare} to {new_rawshare}'
                        logger.info(msg)
                        messages.success(request, msg)
                    except SlurmError as e:
                        err = f'Problem encountered while editing RawShares value for {allocation.project.title} slurm account: {e}'
                        logger.exception(err)
                        messages.error(request, err)
                    spec_update = allocation.update_slurm_spec_value('RawShares', new_rawshare)
                    if spec_update != True:
                        err = f'Slurm account for {allocation.project.title} successfully updated, but a problem was encountered while reflecting the updates in ColdFront: {spec_update}'
                        logger.error(err)
                        messages.error(request, err)

            messages.success(request, 'Allocation update complete.')
            return HttpResponseRedirect(reverse('resource-detail', kwargs={'pk': pk}))
        else:
            messages.error(request, 'Errors encountered, changes not saved. Check the form for details')
            context = self.get_context_data(resource_obj)
            context['formset'] = formset
            return render(request, self.template_name, context)<|MERGE_RESOLUTION|>--- conflicted
+++ resolved
@@ -28,10 +28,7 @@
 
 from coldfront.plugins.slurm.utils import SlurmError
 
-<<<<<<< HEAD
 from coldfront.core.project.models import ProjectUser, Project
-=======
->>>>>>> 4898dbb4
 
 logger = logging.getLogger(__name__)
 
@@ -306,7 +303,6 @@
 
         order_by = self.return_order()
         resource_search_form = ResourceSearchForm(self.request.GET)
-<<<<<<< HEAD
         project_list = Project.objects.filter(
             Q(status__name__in=['New', 'Active', ]) & (
                     Q(pi=self.request.user) | (
@@ -315,9 +311,7 @@
             )
             )
         ).distinct().order_by('-created')
-=======
         resources = Resource.objects.filter(is_available=True)
->>>>>>> 4898dbb4
 
         if order_by == 'name':
             direction = self.request.GET.get('direction')

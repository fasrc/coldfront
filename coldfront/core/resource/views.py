--- conflicted
+++ resolved
@@ -25,12 +25,7 @@
         return True
 
     def get_child_resources(self, resource_obj):
-<<<<<<< HEAD
         child_resources = list(resource_obj.resource_set.all().order_by('name'))
-=======
-        child_resources = [resource for resource in resource_obj.resource_set.all(
-        ).order_by(Lower("name"))]
->>>>>>> d3b1da63
 
         child_resources = [
 
@@ -186,12 +181,6 @@
 
     def get_queryset(self):
 
-<<<<<<< HEAD
-        order_by = self.request.GET.get('order_by')
-        if order_by:
-            direction = self.request.GET.get('direction')
-            direction = '-' if direction == 'des' else ''
-=======
         order_by = self.request.GET.get('order_by', 'id')
         direction = self.request.GET.get('direction', 'asc')
         if order_by != "name":
@@ -199,7 +188,6 @@
                 direction = ''
             if direction == 'des':
                 direction = '-'
->>>>>>> d3b1da63
             order_by = direction + order_by
 
         resource_search_form = ResourceSearchForm(self.request.GET)

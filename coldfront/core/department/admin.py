--- conflicted
+++ resolved
@@ -2,7 +2,6 @@
 from simple_history.admin import SimpleHistoryAdmin
 
 from ifxuser.models import UserAffiliation
-<<<<<<< HEAD
 from coldfront.core.department.models import Department, DepartmentMember
 
 
@@ -28,13 +27,6 @@
     autocomplete_fields = ('user', 'organization')
     extra = 1
 
-=======
-from coldfront.core.department.models import (
-    Department,
-    DepartmentMember,
-    DepartmentProject,
-)
->>>>>>> 0f3e3b7d
 
 class DepartmentContactsInline(admin.TabularInline):
     """Inline for contacts in the department admin"""
@@ -77,14 +69,9 @@
 class DepartmentAdmin(SimpleHistoryAdmin):
     readonly_fields_change = ('created', 'modified')
     fields_change = ('name', 'rank')
-<<<<<<< HEAD
     list_display = ('pk', 'name', 'rank', 'org_tree')
     search_fields = ('name', 'rank', 'slug', 'org_tree')
     list_filter = ('org_tree', 'rank')
-=======
-    list_display = ('pk', 'name', 'rank')
-    search_fields = ('name', 'rank')
->>>>>>> 0f3e3b7d
     inlines = [
         DepartmentParentsInline,
         DepartmentChildrenInline,
@@ -111,21 +98,12 @@
 @admin.register(DepartmentMember)
 class DepartmentMemberAdmin(SimpleHistoryAdmin):
     readonly_fields_change = ('created', 'modified')
-<<<<<<< HEAD
     fields_change = ('user', 'organization', 'role', 'active')
     list_display = ('pk', 'user', 'organization', 'active')
     list_filter = ('role', 'active', 'organization__org_tree')
     search_fields = ('organization__name', 'user__full_name', 'user__username')
     raw_id_fields = ('organization', 'user')
 
-
-=======
-    fields_change = (MEMBER_FIELD, DEPARTMENT_FIELD, 'role', STATUS_FIELD)
-    list_display = ('pk', MEMBER_FIELD, DEPARTMENT_FIELD, STATUS_FIELD)
-    list_filter = (DEPARTMENT_FIELD, STATUS_FIELD)
-    search_fields = (MEMBER_FIELD, DEPARTMENT_FIELD)
-    raw_id_fields = (DEPARTMENT_FIELD, MEMBER_FIELD)
->>>>>>> 0f3e3b7d
 
     def get_fields(self, request, obj):
         if obj is None:
@@ -141,15 +119,4 @@
     def get_inline_instances(self, request, obj=None):
         if obj is None:
             return []
-<<<<<<< HEAD
-        return super().get_inline_instances(request)
-=======
-        return super().get_inline_instances(request)
-
-
-@admin.register(DepartmentProject)
-class DepartmentProjectAdmin(SimpleHistoryAdmin):
-    readonly_fields_change = ('created', 'modified')
-    list_display = (DEPARTMENT_FIELD, 'project')
-    list_filter = (DEPARTMENT_FIELD,)
->>>>>>> 0f3e3b7d
+        return super().get_inline_instances(request)
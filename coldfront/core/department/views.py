"""Department views"""

from django.conf import settings
from django.contrib import messages
from django.db.models import Sum, Q
from django.urls import reverse, reverse_lazy
from django.shortcuts import get_object_or_404
from django.views.generic import DetailView
from django.contrib.auth.mixins import LoginRequiredMixin, UserPassesTestMixin

from coldfront.core.utils.views import ColdfrontListView, NoteCreateView, NoteUpdateView
from coldfront.core.allocation.models import Allocation, AllocationUser
from coldfront.core.department.forms import DepartmentSearchForm
<<<<<<< HEAD
from coldfront.core.department.models import Department, DepartmentMember, DepartmentUserNote
=======
from coldfront.core.department.models import (
    Department,
    DepartmentMember,
    DepartmentUserNote,
)
>>>>>>> 7ef955b1


def return_department_roles(user, department):
    """Return list of a user's permissions for the specified department.
    possible roles are: manager, pi, or member.
    """
    member_conditions = (Q(active=1) & Q(user=user))
    if not department.useraffiliation_set.filter(member_conditions).exists():
        return ()

    permissions = ['user']
    for role in ['approver', 'pi', 'lab_manager']:
        if department.members.filter(member_conditions & Q(role=role)).exists():
            permissions.append(role)

    return permissions

<<<<<<< HEAD
=======

>>>>>>> 7ef955b1
class DepartmentListView(ColdfrontListView):
    model = Department
    template_name = 'department/department_list.html'
    context_object_name = 'item_list'
<<<<<<< HEAD
    paginate_by = 25
=======
>>>>>>> 7ef955b1

    def get_queryset(self):
        order_by = self.return_order()

        department_search_form = DepartmentSearchForm(self.request.GET)
        departments = Department.objects.all()  # values()
        user_depts = DepartmentMember.objects.filter(user=self.request.user)
        if department_search_form.is_valid():
            data = department_search_form.cleaned_data
<<<<<<< HEAD
            if not data.get('show_all_departments') or not (self.request.user.is_superuser or
                    self.request.user.has_perm('department.can_view_all_departments')):
                departments = departments.filter(
                        id__in=user_depts.values_list('organization_id'))
=======
            if not data.get('show_all_departments') or not (
                self.request.user.is_superuser
                or self.request.user.has_perm('department.can_view_all_departments')
            ):
                departments = departments.filter(
                    id__in=user_depts.values_list('organization_id')
                )
>>>>>>> 7ef955b1
            # Department and Rank filters name
            for search in ('name', 'rank'):
                if data.get(search):
                    departments = departments.filter(name__icontains=data.get(search))
        else:
            departments = departments.filter(
<<<<<<< HEAD
                        id__in=user_depts.values_list('organization_id'))
=======
                id__in=user_depts.values_list('organization_id')
            )
>>>>>>> 7ef955b1

        departments = departments.order_by(order_by).distinct()
        return departments

    def get_context_data(self, **kwargs):
        context = super().get_context_data(
<<<<<<< HEAD
                        SearchFormClass=DepartmentSearchForm, **kwargs)
=======
            SearchFormClass=DepartmentSearchForm, **kwargs
        )
>>>>>>> 7ef955b1
        return context


# class DepartmentInvoiceDetailView(LoginRequiredMixin, UserPassesTestMixin, TemplateView):
#
#     def get_context_data(self, **kwargs):
#         """Create all the variables for allocation_invoice_detail.html"""
#         pk = self.kwargs.get('pk')
#         self.department = get_object_or_404(FieldOfScience, pk=pk)
#
#
#         initial_data = {
#             'status': allocation_objs.first().status,
#         }
#         form = AllocationInvoiceUpdateForm(initial=initial_data)
#         context['form'] = form
#
#         # Can the user update the project?
#         context['is_allowed_to_update_project'] = set_proj_update_permissions(
#                                                     allocation_objs.first(), self.request.user)

#
#         context['ALLOCATION_ENABLE_ALLOCATION_RENEWAL'] = ALLOCATION_ENABLE_ALLOCATION_RENEWAL
#         return context


class DepartmentNoteCreateView(NoteCreateView):
    model = DepartmentUserNote
    fields = '__all__'
    form_obj = 'department'
    object_model = Department

    def get_context_data(self, **kwargs):
        context = super().get_context_data(**kwargs)
        context['object_page'] = 'department-detail'
        context['object_title'] = f'Department {context["object"].name}'
        return context

    def get_success_url(self):
        return reverse('department-detail', kwargs={'pk': self.kwargs.get('pk')})


class DepartmentNoteUpdateView(NoteUpdateView):
    model = DepartmentUserNote

    def get_context_data(self, **kwargs):
        context = super().get_context_data(**kwargs)
        context['parent_object'] = self.object.department
        context['object_detail_link'] = 'department-detail'
        return context
<<<<<<< HEAD
=======

    def get_success_url(self):
        return reverse_lazy(
            'department-detail', kwargs={'pk': self.object.department.pk}
        )
>>>>>>> 7ef955b1

    def get_success_url(self):
        return reverse_lazy('department-detail', kwargs={'pk': self.object.department.pk})

class DepartmentDetailView(LoginRequiredMixin, UserPassesTestMixin, DetailView):
    """Department Stats, Projects, Allocations, and invoice details."""

    # should a user need to be a member of the department to see this?
    model = Department
    template_name = 'department/department_detail.html'
    context_object_name = 'department'

    def test_func(self):
        """UserPassesTestMixin Tests.
        Allow access if a department member with billing permission.
        """
        if self.request.user.is_superuser:
            return True
        pk = self.kwargs.get('pk')
        department_obj = get_object_or_404(Department, pk=pk)
        if department_obj.members.filter(user=self.request.user).exists():
            return True

        messages.error(
            self.request, 'You do not have permission to view this department.'
        )
        return False

    def return_visible_notes(self, department_obj):
        noteset = department_obj.departmentusernote_set
<<<<<<< HEAD
        notes = noteset.all() if self.request.user.is_superuser else noteset.filter(
        is_private=False)
=======
        notes = (
            noteset.all()
            if self.request.user.is_superuser
            else noteset.filter(is_private=False)
        )
>>>>>>> 7ef955b1
        return notes

    def get_context_data(self, **kwargs):
        context = super().get_context_data(**kwargs)
        # Can the user update the department?
        department_obj = self.object
        member_permissions = return_department_roles(self.request.user, department_obj)

        if self.request.user.is_superuser or 'approver' in member_permissions:
            context['manager'] = True
            projectview_filter = Q(status__name__in=['New', 'Active'])
        else:
            context['manager'] = False
            projectview_filter = Q(
                status__name__in=['New', 'Active'], projectuser__user=self.request.user
            )

        attribute_filter = (
            Q(
                allocation__allocationattribute__allocation_attribute_type_id=1
            ) & Q(allocation__status_id__in=[1, 2])
        )
        attribute_string = 'allocation__allocationattribute__value'
        project_objs = list(
            department_obj.projects.filter(projectview_filter).annotate(
                total_quota=Sum(attribute_string, filter=attribute_filter)
            )
        )
        child_depts = Department.objects.filter(parents=department_obj)
        if child_depts:
            for dept in child_depts:
                child_projs = list(
                    dept.projects.filter(projectview_filter).annotate(
                        total_quota=Sum(attribute_string, filter=attribute_filter)
                    )
                )
                project_objs.extend(child_projs)

        allocationuser_filter = (Q(status__name='Active') & ~Q(usage_bytes__isnull=True))

        for p in project_objs:
            p.allocs = p.allocation_set.filter(
                allocationattribute__allocation_attribute_type_id=1,
                status__name__in=['Active', 'New'],
            )
            p.total_price = sum(float(a.cost) for a in p.allocs.all())

        context['full_price'] = sum(p.total_price for p in project_objs)
        context['projects'] = project_objs
        context['department'] = department_obj

        allocation_objs = Allocation.objects.filter(
            project_id__in=[o.id for o in project_objs],
            status__name__in=['Active', 'New'],
        )

        context['allocations_count'] = allocation_objs.count()

        allocation_users = AllocationUser.objects.filter(
            Q(allocation_id__in=[o.id for o in allocation_objs]) & allocationuser_filter
        ).order_by('user__username')

        context['allocation_users'] = allocation_users
        context['notes'] = self.return_visible_notes(department_obj)
        context['note_update_link'] = 'department-note-update'

        try:
            context['ondemand_url'] = settings.ONDEMAND_URL
        except AttributeError:
            pass
        return context<|MERGE_RESOLUTION|>--- conflicted
+++ resolved
@@ -11,16 +11,11 @@
 from coldfront.core.utils.views import ColdfrontListView, NoteCreateView, NoteUpdateView
 from coldfront.core.allocation.models import Allocation, AllocationUser
 from coldfront.core.department.forms import DepartmentSearchForm
-<<<<<<< HEAD
-from coldfront.core.department.models import Department, DepartmentMember, DepartmentUserNote
-=======
 from coldfront.core.department.models import (
     Department,
     DepartmentMember,
     DepartmentUserNote,
 )
->>>>>>> 7ef955b1
-
 
 def return_department_roles(user, department):
     """Return list of a user's permissions for the specified department.
@@ -37,18 +32,11 @@
 
     return permissions
 
-<<<<<<< HEAD
-=======
-
->>>>>>> 7ef955b1
+
 class DepartmentListView(ColdfrontListView):
     model = Department
     template_name = 'department/department_list.html'
     context_object_name = 'item_list'
-<<<<<<< HEAD
-    paginate_by = 25
-=======
->>>>>>> 7ef955b1
 
     def get_queryset(self):
         order_by = self.return_order()
@@ -58,12 +46,6 @@
         user_depts = DepartmentMember.objects.filter(user=self.request.user)
         if department_search_form.is_valid():
             data = department_search_form.cleaned_data
-<<<<<<< HEAD
-            if not data.get('show_all_departments') or not (self.request.user.is_superuser or
-                    self.request.user.has_perm('department.can_view_all_departments')):
-                departments = departments.filter(
-                        id__in=user_depts.values_list('organization_id'))
-=======
             if not data.get('show_all_departments') or not (
                 self.request.user.is_superuser
                 or self.request.user.has_perm('department.can_view_all_departments')
@@ -71,31 +53,22 @@
                 departments = departments.filter(
                     id__in=user_depts.values_list('organization_id')
                 )
->>>>>>> 7ef955b1
             # Department and Rank filters name
             for search in ('name', 'rank'):
                 if data.get(search):
                     departments = departments.filter(name__icontains=data.get(search))
         else:
             departments = departments.filter(
-<<<<<<< HEAD
-                        id__in=user_depts.values_list('organization_id'))
-=======
                 id__in=user_depts.values_list('organization_id')
             )
->>>>>>> 7ef955b1
 
         departments = departments.order_by(order_by).distinct()
         return departments
 
     def get_context_data(self, **kwargs):
         context = super().get_context_data(
-<<<<<<< HEAD
-                        SearchFormClass=DepartmentSearchForm, **kwargs)
-=======
             SearchFormClass=DepartmentSearchForm, **kwargs
         )
->>>>>>> 7ef955b1
         return context
 
 
@@ -146,14 +119,6 @@
         context['parent_object'] = self.object.department
         context['object_detail_link'] = 'department-detail'
         return context
-<<<<<<< HEAD
-=======
-
-    def get_success_url(self):
-        return reverse_lazy(
-            'department-detail', kwargs={'pk': self.object.department.pk}
-        )
->>>>>>> 7ef955b1
 
     def get_success_url(self):
         return reverse_lazy('department-detail', kwargs={'pk': self.object.department.pk})
@@ -184,16 +149,11 @@
 
     def return_visible_notes(self, department_obj):
         noteset = department_obj.departmentusernote_set
-<<<<<<< HEAD
-        notes = noteset.all() if self.request.user.is_superuser else noteset.filter(
-        is_private=False)
-=======
         notes = (
             noteset.all()
             if self.request.user.is_superuser
             else noteset.filter(is_private=False)
         )
->>>>>>> 7ef955b1
         return notes
 
     def get_context_data(self, **kwargs):

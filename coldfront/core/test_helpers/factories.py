<<<<<<< HEAD

=======
# from factory import (
#     DjangoModelFactory,
#     SubFactory,
#     )
>>>>>>> a63f623d
from django.contrib.auth import get_user_model
from coldfront.core.field_of_science.models import FieldOfScience
from coldfront.core.resource.models import ResourceType
from coldfront.core.department.models import Department
from coldfront.core.project.models import Project, ProjectStatusChoice
from coldfront.core.allocation.models import Allocation
from coldfront.core.grant.models import GrantFundingAgency, GrantStatusChoice
from coldfront.core.publication.models import PublicationSource

from django.contrib.auth.models import User

from factory.django import DjangoModelFactory
from factory import SubFactory


class UserFactory(DjangoModelFactory):
    class Meta:
        model = get_user_model()


class AllocationFactory(DjangoModelFactory):
    class Meta:
        model = Allocation


class FieldOfScienceFactory(DjangoModelFactory):
    class Meta:
        model = FieldOfScience

class DepartmentFactory(DjangoModelFactory):
    class Meta:
        model = Department

class GrantFundingAgencyFactory(DjangoModelFactory):
    class Meta:
        model = GrantFundingAgency


class GrantStatusChoiceFactory(DjangoModelFactory):
    class Meta:
        model = GrantStatusChoice


class ProjectStatusChoiceFactory(DjangoModelFactory):
    class Meta:
        model = ProjectStatusChoice


class ProjectFactory(DjangoModelFactory):
    class Meta:
        model = Project

    title = 'Test project!'
    pi = SubFactory(UserFactory)
    description = 'This is a project description.'
    field_of_science = SubFactory(FieldOfScienceFactory)
    status = SubFactory(ProjectStatusChoiceFactory)
    force_review = False
    requires_review = False


class PublicationSourceFactory(DjangoModelFactory):
    class Meta:
        model = PublicationSource

    name = 'doi'
    url = 'https://doi.org/'


class ResourceTypeFactory(DjangoModelFactory):
    class Meta:
        model = ResourceType<|MERGE_RESOLUTION|>--- conflicted
+++ resolved
@@ -1,11 +1,4 @@
-<<<<<<< HEAD
 
-=======
-# from factory import (
-#     DjangoModelFactory,
-#     SubFactory,
-#     )
->>>>>>> a63f623d
 from django.contrib.auth import get_user_model
 from coldfront.core.field_of_science.models import FieldOfScience
 from coldfront.core.resource.models import ResourceType

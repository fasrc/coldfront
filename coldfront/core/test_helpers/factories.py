<<<<<<< HEAD
from factory import (
    DjangoModelFactory,
    SubFactory,
)

from django.contrib.auth import get_user_model
=======
>>>>>>> 0f85eef6
from coldfront.core.field_of_science.models import FieldOfScience
from coldfront.core.resource.models import ResourceType
from coldfront.core.project.models import Project, ProjectStatusChoice
from coldfront.core.grant.models import GrantFundingAgency, GrantStatusChoice
from coldfront.core.publication.models import PublicationSource

from django.contrib.auth.models import User

from factory.django import DjangoModelFactory
from factory import SubFactory


class UserFactory(DjangoModelFactory):
    class Meta:
        model = get_user_model()


class FieldOfScienceFactory(DjangoModelFactory):
    class Meta:
        model = FieldOfScience


class GrantFundingAgencyFactory(DjangoModelFactory):
    class Meta:
        model = GrantFundingAgency


class GrantStatusChoiceFactory(DjangoModelFactory):
    class Meta:
        model = GrantStatusChoice


class ProjectStatusChoiceFactory(DjangoModelFactory):
    class Meta:
        model = ProjectStatusChoice


class ProjectFactory(DjangoModelFactory):
    class Meta:
        model = Project

    title = 'Test project!'
    pi = SubFactory(UserFactory)
    description = 'This is a project description.'
    field_of_science = SubFactory(FieldOfScienceFactory)
    status = SubFactory(ProjectStatusChoiceFactory)
    force_review = False
    requires_review = False


class PublicationSourceFactory(DjangoModelFactory):
    class Meta:
        model = PublicationSource

    name = 'doi'
    url = 'https://doi.org/'


class ResourceTypeFactory(DjangoModelFactory):
    class Meta:
        model = ResourceType<|MERGE_RESOLUTION|>--- conflicted
+++ resolved
@@ -1,12 +1,8 @@
-<<<<<<< HEAD
 from factory import (
     DjangoModelFactory,
     SubFactory,
 )
-
 from django.contrib.auth import get_user_model
-=======
->>>>>>> 0f85eef6
 from coldfront.core.field_of_science.models import FieldOfScience
 from coldfront.core.resource.models import ResourceType
 from coldfront.core.project.models import Project, ProjectStatusChoice

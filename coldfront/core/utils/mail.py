--- conflicted
+++ resolved
@@ -10,26 +10,17 @@
 
 logger = logging.getLogger(__name__)
 EMAIL_ENABLED = import_from_settings('EMAIL_ENABLED', False)
-<<<<<<< HEAD
 
 EMAIL_SUBJECT_PREFIX = import_from_settings('EMAIL_SUBJECT_PREFIX')
 EMAIL_DEVELOPMENT_EMAIL_LIST = import_from_settings(
     'EMAIL_DEVELOPMENT_EMAIL_LIST')
 EMAIL_DIRECTOR_EMAIL_ADDRESS = import_from_settings(
     'EMAIL_DIRECTOR_EMAIL_ADDRESS')
-=======
-EMAIL_SUBJECT_PREFIX = import_from_settings('EMAIL_SUBJECT_PREFIX')
-EMAIL_DEVELOPMENT_EMAIL_LIST = import_from_settings('EMAIL_DEVELOPMENT_EMAIL_LIST')
->>>>>>> d3b1da63
 EMAIL_SENDER = import_from_settings('EMAIL_SENDER')
 EMAIL_TICKET_SYSTEM_ADDRESS = import_from_settings('EMAIL_TICKET_SYSTEM_ADDRESS')
 EMAIL_OPT_OUT_INSTRUCTION_URL = import_from_settings('EMAIL_OPT_OUT_INSTRUCTION_URL')
 EMAIL_SIGNATURE = import_from_settings('EMAIL_SIGNATURE')
 EMAIL_CENTER_NAME = import_from_settings('CENTER_NAME')
-<<<<<<< HEAD
-
-=======
->>>>>>> d3b1da63
 CENTER_BASE_URL = import_from_settings('CENTER_BASE_URL')
 
 def send_email(subject, body, sender, receiver_list, cc=[]):
@@ -83,10 +74,6 @@
 
     return send_email(subject, body, sender, receiver_list)
 
-<<<<<<< HEAD
-
-=======
->>>>>>> d3b1da63
 def email_template_context():
     """Basic email template context used as base for all templates
     """
@@ -104,16 +91,10 @@
 def send_admin_email_template(subject, template_name, template_context):
     """Helper function for sending admin emails using a template
     """
-<<<<<<< HEAD
     send_email_template(subject, template_name, template_context, EMAIL_SENDER, [EMAIL_TICKET_SYSTEM_ADDRESS,])
 
 
 def send_allocation_admin_email(allocation_obj, subject, template_name, url_path='', domain_url='', other_vars=None):
-=======
-    send_email_template(subject, template_name, template_context, EMAIL_SENDER, [EMAIL_TICKET_SYSTEM_ADDRESS, ])
-
-def send_allocation_admin_email(allocation_obj, subject, template_name, url_path='', domain_url=''):
->>>>>>> d3b1da63
     """Send allocation admin emails
     """
     if not url_path:
@@ -127,12 +108,9 @@
     ctx['pi'] = pi_name
     ctx['resource'] = resource_name
     ctx['url'] = url
-<<<<<<< HEAD
     if other_vars:
         for k, v in other_vars.items():
             ctx[k] = v
-=======
->>>>>>> d3b1da63
 
     send_admin_email_template(
         f'{subject}: {pi_name} - {resource_name}',
@@ -140,10 +118,6 @@
         ctx,
     )
 
-<<<<<<< HEAD
-
-=======
->>>>>>> d3b1da63
 def send_allocation_customer_email(allocation_obj, subject, template_name, url_path='', domain_url=''):
     """Send allocation customer emails
     """
@@ -158,18 +132,15 @@
     allocation_users = allocation_obj.allocationuser_set.exclude(status__name__in=['Removed', 'Error'])
     email_receiver_list = []
     for allocation_user in allocation_users:
-<<<<<<< HEAD
         try:
             if allocation_user.allocation.project.projectuser_set.get(
                                     user=allocation_user.user).enable_notifications:
                 email_receiver_list.append(allocation_user.user.email)
         except:
             pass
-=======
-        if allocation_user.allocation.project.projectuser_set.get(
-                                user=allocation_user.user).enable_notifications:
-            email_receiver_list.append(allocation_user.user.email)
->>>>>>> d3b1da63
+        # if allocation_user.allocation.project.projectuser_set.get(
+        #                         user=allocation_user.user).enable_notifications:
+        #     email_receiver_list.append(allocation_user.user.email)
 
     send_email_template(
         subject,

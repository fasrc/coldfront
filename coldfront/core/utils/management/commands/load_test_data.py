import datetime
import os

from dateutil.relativedelta import relativedelta
from django.conf import settings
from django.contrib.auth import get_user_model
from django.core.management import call_command
from django.core.management.base import BaseCommand

from coldfront.core.allocation.models import (Allocation, AllocationAttribute,
                                              AllocationAttributeType,
                                              AllocationStatusChoice,
                                              AllocationUser,
                                              AllocationUserStatusChoice)
from coldfront.core.field_of_science.models import FieldOfScience
from coldfront.core.grant.models import (Grant, GrantFundingAgency,
                                         GrantStatusChoice)
from coldfront.core.project.models import (Project, ProjectStatusChoice,
                                           ProjectUser, ProjectUserRoleChoice,
                                           ProjectUserStatusChoice)
from coldfront.core.publication.models import Publication, PublicationSource
from coldfront.core.resource.models import (Resource, ResourceAttribute,
                                            ResourceAttributeType,
                                            ResourceType)
from coldfront.core.user.models import UserProfile

base_dir = settings.BASE_DIR

# first, last
Users = ['Carl	Gray',  # PI#1
         'Stephanie	Foster',  # PI#2
         'Charles	Simmons',  # Director
         'Andrea	Stewart',
         'Alice	Rivera',
         'Frank	Hernandez',
         'Justin	James',
         'Randy	Perry',
         'Carol	Lee',
         'Susan	Hughes',
         'Jose	Martin',
         'Joe	Roberts',
         'Howard	Nelson',
         'Patricia	Moore',
         'Jessica	Alexander',
         'Jesse	Russell',
         'Shirley	Price',
         'Julie	Phillips',
         'Kathy	Jenkins',
         'James	Hill',
         'Tammy	Howard',
         'Lisa	Coleman',
         'Denise	Adams',
         'Shawn	Williams',
         'Ernest	Reed',
         'Larry	Ramirez',
         'Kathleen	Garcia',
         'Jennifer	Jones',
         'Irene	Anderson',
         'Beverly	Mitchell',
         'Peter	Patterson',
         'Eugene	Griffin',
         'Jimmy	Lewis',
         'Margaret	Turner',
         'Julia	Peterson',
         'Amanda	Johnson',
         'Christina	Morris',
         'Cynthia	Carter',
         'Wayne	Murphy',
         'Ronald	Sanders',
         'Lillian	Bell',
         'Harold	Lopez',
         'Roger	Wilson',
         'Jane	Edwards',
         'Billy	Perez',
         'Jane	Butler',
         'John	Smith',
         'John	Long',
         'Jane	Martinez',
         'John	Cooper', ]


dois = [
    '10.1016/j.nuclphysb.2014.08.011',
    '10.1103/PhysRevB.81.014411',
    '10.1103/PhysRevB.82.014421',
    '10.1103/PhysRevB.83.014401',
    '10.1103/PhysRevB.84.014503',
    '10.1103/PhysRevB.85.014111',
    '10.1103/PhysRevB.92.014205',
    '10.1103/PhysRevB.91.140409',
]


# resource_type, parent_resource, name, description, is_available, is_public, is_allocatable
resources = [

    # Clusters
    ('Cluster', None, 'University HPC',
     'University Academic Cluster', True, True, True),
    ('Cluster', None, 'Chemistry', 'Chemistry Cluster', True, False, False),
    ('Cluster', None, 'Physics', 'Physics Cluster', True, False, False),
    ('Cluster', None, 'Industry', 'Industry Cluster', True, False, False),
    ('Cluster', None, 'University Metered HPC', 'SU metered Cluster',
        True, True, True),

    # Cluster Partitions scavengers
    ('Cluster Partition', 'Chemistry', 'Chemistry-scavenger',
     'Scavenger partition on Chemistry cluster', True, False, False),
    ('Cluster Partition', 'Physics', 'Physics-scavenger',
     'Scavenger partition on Physics cluster', True, False, False),
    ('Cluster Partition', 'Industry', 'Industry-scavenger',
     'Scavenger partition on Industry cluster', True, False, False),

    # Cluster Partitions Users
    ('Cluster Partition', 'Chemistry', 'Chemistry-cgray',
     "Carl Gray's nodes", True, False, True),
    ('Cluster Partition', 'Physics', 'Physics-sfoster',
     "Stephanie Foster's nodes", True, False, True),

    # Servers
    ('Server', None, 'server-cgray',
     "Server for Carl Gray's research lab", True, False, True),
    ('Server', None, 'server-sfoster',
     "Server for Stephanie Foster's research lab", True, False, True),

    # Storage
    ('Storage', None, 'Budgetstorage',
     'Low-tier storage option - NOT BACKED UP', True, True, True),
    ('Storage', None, 'ProjectStorage',
     'Enterprise-level storage - BACKED UP DAILY', True, True, True),

    # Cloud
    ('Cloud', None, 'University Cloud',
     'University Research Cloud', True, True, True),
    ('Storage', 'University Cloud', 'University Cloud Storage',
     'Storage available to cloud instances', True, True, True),

]


class Command(BaseCommand):

    def handle(self, *args, **options):

        for user in Users:
            first_name, last_name = user.split()
            username = first_name[0].lower()+last_name.lower().strip()
            email = username + '@example.com'
            get_user_model().objects.get_or_create(
                first_name=first_name.strip(),
                last_name=last_name.strip(),
                username=username.strip(),
                email=email.strip()
            )

        admin_user, _ = get_user_model().objects.get_or_create(username='admin')
        admin_user.is_superuser = True
        admin_user.is_staff = True
        admin_user.save()

        for user in get_user_model().objects.all():
            user.set_password('test1234')
            user.save()

        for resource in resources:

            resource_type, parent_resource, name, description, is_available, is_public, is_allocatable = resource
            resource_type_obj = ResourceType.objects.get(name=resource_type)
            if parent_resource != None:
                parent_resource_obj = Resource.objects.get(
                    name=parent_resource)
            else:
                parent_resource_obj = None

            Resource.objects.get_or_create(
                resource_type=resource_type_obj,
                parent_resource=parent_resource_obj,
                name=name,
                description=description,
                is_available=is_available,
                is_public=is_public,
                is_allocatable=is_allocatable
            )

        resource_obj = Resource.objects.get(name='server-cgray')
        resource_obj.allowed_users.add(get_user_model().objects.get(username='cgray'))
        resource_obj = Resource.objects.get(name='server-sfoster')
        resource_obj.allowed_users.add(get_user_model().objects.get(username='sfoster'))

        pi1 = get_user_model().objects.get(username='cgray')
        pi1.userprofile.is_pi = True
        pi1.save()
        project_obj, _ = Project.objects.get_or_create(
            pi=pi1,
            title='Angular momentum in QGP holography',
            description='We want to estimate the quark chemical potential of a rotating sample of plasma.',
            field_of_science=FieldOfScience.objects.get(
                description='Chemistry'),
            status=ProjectStatusChoice.objects.get(name='Active'),
            force_review=True
        )

        univ_hpc = Resource.objects.get(name='University HPC')
        for scavanger in ('Chemistry-scavenger', 'Physics-scavenger', 'Industry-scavenger', ):
            resource_obj = Resource.objects.get(name=scavanger)
            univ_hpc.linked_resources.add(resource_obj)
            univ_hpc.save()

        publication_source = PublicationSource.objects.get(name='doi')


        project_user_obj, _ = ProjectUser.objects.get_or_create(
            user=pi1,
            project=project_obj,
            role=ProjectUserRoleChoice.objects.get(name='Manager'),
            status=ProjectUserStatusChoice.objects.get(name='Active')
        )

        start_date = datetime.datetime.now()
        end_date = datetime.datetime.now() + relativedelta(days=365)

        # Add PI cluster
        allocation_obj, _ = Allocation.objects.get_or_create(
            project=project_obj,
            status=AllocationStatusChoice.objects.get(name='Active'),
            start_date=start_date,
            end_date=end_date,
            justification='I need access to my nodes.'
        )

        allocation_obj.resources.add(
            Resource.objects.get(name='Chemistry-cgray'))
        allocation_obj.save()

        allocation_attribute_type_obj = AllocationAttributeType.objects.get(
            name='slurm_account_name')
        AllocationAttribute.objects.get_or_create(
            allocation_attribute_type=allocation_attribute_type_obj,
            allocation=allocation_obj,
            value='cgray')

        allocation_attribute_type_obj = AllocationAttributeType.objects.get(
            name='slurm_user_specs')
        AllocationAttribute.objects.get_or_create(
            allocation_attribute_type=allocation_attribute_type_obj,
            allocation=allocation_obj,
            value='Fairshare=parent')

        allocation_user_obj = AllocationUser.objects.create(
            allocation=allocation_obj,
            user=pi1,
            status=AllocationUserStatusChoice.objects.get(name='Active')
        )
        # Add university cluster
        allocation_obj, _ = Allocation.objects.get_or_create(
            project=project_obj,
            status=AllocationStatusChoice.objects.get(name='Active'),
            start_date=start_date,
            end_date=datetime.datetime.now() + relativedelta(days=10),
            justification='I need access to university cluster.'
        )

        allocation_obj.resources.add(
            Resource.objects.get(name='University HPC'))
        allocation_obj.save()

        allocation_attribute_type_obj = AllocationAttributeType.objects.get(
            name='slurm_specs')
        AllocationAttribute.objects.get_or_create(
            allocation_attribute_type=allocation_attribute_type_obj,
            allocation=allocation_obj,
            value='Fairshare=100:QOS+=supporters')

        allocation_attribute_type_obj = AllocationAttributeType.objects.get(
            name='slurm_user_specs')
        AllocationAttribute.objects.get_or_create(
            allocation_attribute_type=allocation_attribute_type_obj,
            allocation=allocation_obj,
            value='Fairshare=parent')

        allocation_attribute_type_obj = AllocationAttributeType.objects.get(
            name='slurm_account_name')
        AllocationAttribute.objects.get_or_create(
            allocation_attribute_type=allocation_attribute_type_obj,
            allocation=allocation_obj,
            value='cgray')

        allocation_attribute_type_obj = AllocationAttributeType.objects.get(
            name='SupportersQOS')
        AllocationAttribute.objects.get_or_create(
            allocation_attribute_type=allocation_attribute_type_obj,
            allocation=allocation_obj,
            value='Yes')

        allocation_attribute_type_obj = AllocationAttributeType.objects.get(
            name='SupportersQOSExpireDate')
        AllocationAttribute.objects.get_or_create(
            allocation_attribute_type=allocation_attribute_type_obj,
            allocation=allocation_obj,
            value='2022-01-01')

        allocation_user_obj = AllocationUser.objects.create(
            allocation=allocation_obj,
            user=pi1,
            status=AllocationUserStatusChoice.objects.get(name='Active')
        )
        # Add project storage
        allocation_obj, _ = Allocation.objects.get_or_create(
            project=project_obj,
            status=AllocationStatusChoice.objects.get(name='Active'),
            start_date=start_date,
            end_date=end_date,
            quantity=10,
            justification='I need extra storage.'
        )

        allocation_obj.resources.add(
            Resource.objects.get(name='Budgetstorage'))
        allocation_obj.save()

        allocation_user_obj = AllocationUser.objects.create(
            allocation=allocation_obj,
            user=pi1,
            status=AllocationUserStatusChoice.objects.get(name='Active')
        )
<<<<<<< HEAD
        pi2 = get_user_model().objects.get(username='sfoster')
=======

        # Add metered allocation
        allocation_obj, _ = Allocation.objects.get_or_create(
            project=project_obj,
            status=AllocationStatusChoice.objects.get(name='Active'),
            start_date=start_date,
            end_date=end_date,
            justification='I need compute time on metered cluster.'
        )
        allocation_obj.resources.add(
            Resource.objects.get(name='University Metered HPC'))
        allocation_obj.save()
        allocation_attribute_type_obj = AllocationAttributeType.objects.get(
            name='slurm_account_name')
        AllocationAttribute.objects.get_or_create(
            allocation_attribute_type=allocation_attribute_type_obj,
            allocation=allocation_obj,
            value='cgray-metered')
        allocation_attribute_type_obj = AllocationAttributeType.objects.get(
            name='Core Usage (Hours)')
        AllocationAttribute.objects.get_or_create(
            allocation_attribute_type=allocation_attribute_type_obj,
            allocation=allocation_obj,
            value='150000')
        allocation_user_obj = AllocationUser.objects.create(
            allocation=allocation_obj,
            user=pi1,
            status=AllocationUserStatusChoice.objects.get(name='Active')
        )


        pi2 = User.objects.get(username='sfoster')
>>>>>>> 0f85eef6
        pi2.userprofile.is_pi = True
        pi2.save()
        project_obj, _ = Project.objects.get_or_create(
            pi=pi2,
            title='Measuring critical behavior of quantum Hall transitions',
            description='This purpose of this project is to measure the critical behavior of quantum Hall transitions.',
            field_of_science=FieldOfScience.objects.get(description='Physics'),
            status=ProjectStatusChoice.objects.get(name='Active')
        )

        project_user_obj, _ = ProjectUser.objects.get_or_create(
            user=pi2,
            project=project_obj,
            role=ProjectUserRoleChoice.objects.get(name='Manager'),
            status=ProjectUserStatusChoice.objects.get(name='Active')
        )

        for title, author, year, journal, unique_id, source in (
            ('Lattice constants from semilocal density functionals with zero-point phonon correction',
             "Pan Hao and Yuan Fang and Jianwei Sun and G\'abor I. Csonka and Pier H. T. Philipsen and John P. Perdew",
             2012,
             'Physical Review B',
             '10.1103/PhysRevB.85.014111',
             'doi'),
            ('Anisotropic magnetocapacitance in ferromagnetic-plate capacitors',
             "J. A. Haigh and C. Ciccarelli and A. C. Betz and A. Irvine and V. Nov\'ak and T. Jungwirth and J. Wunderlich",
             2015,
             'Physical Review B',
             '10.1103/PhysRevB.91.140409',
             'doi'
             ),
            ('Interaction effects in topological superconducting wires supporting Majorana fermions',
             'E. M. Stoudenmire and Jason Alicea and Oleg A. Starykh and Matthew P.A. Fisher',
             2011,
             'Physical Review B',
             '10.1103/PhysRevB.84.014503',
             'doi'
             ),
            ('Logarithmic correlations in quantum Hall plateau transitions',
             'Romain Vasseur',
             2015,
             'Physical Review B',
             '10.1103/PhysRevB.92.014205',
             'doi'
             ),
        ):
            Publication.objects.get_or_create(
                project=project_obj,
                title=title,
                author=author,
                year=year,
                journal=journal,
                unique_id=unique_id,
                source=publication_source
            )

        start_date = datetime.datetime.now()
        end_date = datetime.datetime.now() + relativedelta(days=900)

        Grant.objects.get_or_create(
            project=project_obj,
            title='Quantum Halls',
            grant_number='12345',
            role='PI',
            grant_pi_full_name='Stephanie Foster',
            funding_agency=GrantFundingAgency.objects.get(
                name='Department of Defense (DoD)'),
            grant_start=start_date,
            grant_end=end_date,
            percent_credit=20.0,
            direct_funding=200000.0,
            total_amount_awarded=1000000.0,
            status=GrantStatusChoice.objects.get(name='Active')
        )

        # Add university cloud
        allocation_obj, _ = Allocation.objects.get_or_create(
            project=project_obj,
            status=AllocationStatusChoice.objects.get(name='Active'),
            start_date=start_date,
            end_date=end_date,
            justification='Need to host my own site.'
        )

        allocation_obj.resources.add(
            Resource.objects.get(name='University Cloud'))
        allocation_obj.save()

        allocation_attribute_type_obj = AllocationAttributeType.objects.get(
            name='Cloud Account Name')
        AllocationAttribute.objects.get_or_create(
            allocation_attribute_type=allocation_attribute_type_obj,
            allocation=allocation_obj,
            value='sfoster-openstack')

        allocation_attribute_type_obj = AllocationAttributeType.objects.get(
            name='Core Usage (Hours)')
        allocation_attribute_obj, _ = AllocationAttribute.objects.get_or_create(
            allocation_attribute_type=allocation_attribute_type_obj,
            allocation=allocation_obj,
            value=1000)

        allocation_attribute_obj.allocationattributeusage.value = 244
        allocation_attribute_obj.allocationattributeusage.save()

        allocation_user_obj = AllocationUser.objects.create(
            allocation=allocation_obj,
            user=pi2,
            status=AllocationUserStatusChoice.objects.get(name='Active')
        )

        # Add university cloud storage
        allocation_obj, _ = Allocation.objects.get_or_create(
            project=project_obj,
            status=AllocationStatusChoice.objects.get(name='Active'),
            start_date=start_date,
            end_date=end_date,
            justification='Need extra storage for webserver.'
        )

        allocation_attribute_type_obj = AllocationAttributeType.objects.get(
            name='Cloud Account Name')
        AllocationAttribute.objects.get_or_create(
            allocation_attribute_type=allocation_attribute_type_obj,
            allocation=allocation_obj,
            value='sfoster-openstack')

        allocation_attribute_type_obj = AllocationAttributeType.objects.get(
            name='Cloud Storage Quota (TB)')
        allocation_attribute_obj, _ = AllocationAttribute.objects.get_or_create(
            allocation_attribute_type=allocation_attribute_type_obj,
            allocation=allocation_obj,
            value=20)

        allocation_attribute_obj.allocationattributeusage.value = 13
        allocation_attribute_obj.allocationattributeusage.save()

        allocation_attribute_type_obj = AllocationAttributeType.objects.get(
            name='Cloud Account Name')
        AllocationAttribute.objects.get_or_create(
            allocation_attribute_type=allocation_attribute_type_obj,
            allocation=allocation_obj,
            value='sfoster-openstack')

        allocation_obj.resources.add(
            Resource.objects.get(name='University Cloud Storage'))
        allocation_obj.save()

        allocation_user_obj = AllocationUser.objects.create(
            allocation=allocation_obj,
            user=pi2,
            status=AllocationUserStatusChoice.objects.get(name='Active')
        )

        # Set attributes for resources
        ResourceAttribute.objects.get_or_create(resource_attribute_type=ResourceAttributeType.objects.get(
            name='quantity_default_value'), resource=Resource.objects.get(name='University Cloud Storage'), value=1)
        ResourceAttribute.objects.get_or_create(resource_attribute_type=ResourceAttributeType.objects.get(
            name='quantity_default_value'), resource=Resource.objects.get(name='University Cloud'), value=1)
        ResourceAttribute.objects.get_or_create(resource_attribute_type=ResourceAttributeType.objects.get(
            name='quantity_default_value'), resource=Resource.objects.get(name='ProjectStorage'), value=1)
        ResourceAttribute.objects.get_or_create(resource_attribute_type=ResourceAttributeType.objects.get(
            name='quantity_default_value'), resource=Resource.objects.get(name='Budgetstorage'), value=10)

        ResourceAttribute.objects.get_or_create(resource_attribute_type=ResourceAttributeType.objects.get(
            name='quantity_label'), resource=Resource.objects.get(name='University Cloud Storage'), value='Enter storage in 1TB increments')
        ResourceAttribute.objects.get_or_create(resource_attribute_type=ResourceAttributeType.objects.get(
            name='quantity_label'), resource=Resource.objects.get(name='University Cloud'), value='Enter number of compute allocations to purchase')
        ResourceAttribute.objects.get_or_create(resource_attribute_type=ResourceAttributeType.objects.get(
            name='quantity_label'), resource=Resource.objects.get(name='ProjectStorage'), value='Enter storage in 1TB increments')
        ResourceAttribute.objects.get_or_create(resource_attribute_type=ResourceAttributeType.objects.get(
            name='quantity_label'), resource=Resource.objects.get(name='Budgetstorage'), value='Enter storage in 10TB increments (minimum purchase is 10TB)')

        ResourceAttribute.objects.get_or_create(resource_attribute_type=ResourceAttributeType.objects.get(
            name='slurm_cluster'), resource=Resource.objects.get(name='Chemistry'), value='chemistry')
        ResourceAttribute.objects.get_or_create(resource_attribute_type=ResourceAttributeType.objects.get(
            name='slurm_cluster'), resource=Resource.objects.get(name='Physics'), value='physics')
        ResourceAttribute.objects.get_or_create(resource_attribute_type=ResourceAttributeType.objects.get(
            name='slurm_cluster'), resource=Resource.objects.get(name='Industry'), value='industry')
        ResourceAttribute.objects.get_or_create(resource_attribute_type=ResourceAttributeType.objects.get(
            name='slurm_cluster'), resource=Resource.objects.get(name='University HPC'), value='university-hpc')
        ResourceAttribute.objects.get_or_create(resource_attribute_type=ResourceAttributeType.objects.get(
            name='slurm_cluster'), resource=Resource.objects.get(name='University Metered HPC'), 
            value='metered-hpc')

        ResourceAttribute.objects.get_or_create(resource_attribute_type=ResourceAttributeType.objects.get(
            name='slurm_specs'), resource=Resource.objects.get(name='Chemistry-scavenger'), value='QOS+=scavenger:Fairshare=100')
        ResourceAttribute.objects.get_or_create(resource_attribute_type=ResourceAttributeType.objects.get(
            name='slurm_specs'), resource=Resource.objects.get(name='Physics-scavenger'), value='QOS+=scavenger:Fairshare=100')
        ResourceAttribute.objects.get_or_create(resource_attribute_type=ResourceAttributeType.objects.get(
            name='slurm_specs'), resource=Resource.objects.get(name='Industry-scavenger'), value='QOS+=scavenger:Fairshare=100')
        ResourceAttribute.objects.get_or_create(resource_attribute_type=ResourceAttributeType.objects.get(
            name='slurm_specs'), resource=Resource.objects.get(name='Chemistry-cgray'), value='QOS+=cgray:Fairshare=100')
        ResourceAttribute.objects.get_or_create(resource_attribute_type=ResourceAttributeType.objects.get(
            name='slurm_specs'), resource=Resource.objects.get(name='Physics-sfoster'), value='QOS+=sfoster:Fairshare=100')
        ResourceAttribute.objects.get_or_create(resource_attribute_type=ResourceAttributeType.objects.get(
            name='slurm_specs'), resource=Resource.objects.get(name='University Metered HPC'), 
            value='GrpTRESMins=cpu={cpumin}')

        #slurm_specs_attrib_list for University Metered HPC
        attriblist_list = [ '#Set cpumin from Core Usage attribute',
            'cpumin := :Core Usage (Hours)',
            '#Default to 1 SU',
            'cpumin |= 1',
            '#Convert to cpumin',
            'cpumin *= 60'
        ]
        ResourceAttribute.objects.get_or_create(resource_attribute_type=ResourceAttributeType.objects.get(
            name='slurm_specs_attriblist'), resource=Resource.objects.get(name='University Metered HPC'), 
            value="\n".join(attriblist_list))

        # call_command('loaddata', 'test_data.json')

        # print('All user passwords are set to "test1234", including user "admin".')<|MERGE_RESOLUTION|>--- conflicted
+++ resolved
@@ -323,9 +323,7 @@
             user=pi1,
             status=AllocationUserStatusChoice.objects.get(name='Active')
         )
-<<<<<<< HEAD
         pi2 = get_user_model().objects.get(username='sfoster')
-=======
 
         # Add metered allocation
         allocation_obj, _ = Allocation.objects.get_or_create(
@@ -357,8 +355,6 @@
         )
 
 
-        pi2 = User.objects.get(username='sfoster')
->>>>>>> 0f85eef6
         pi2.userprofile.is_pi = True
         pi2.save()
         project_obj, _ = Project.objects.get_or_create(

--- conflicted
+++ resolved
@@ -79,7 +79,7 @@
 <div class="card mb-3">
   <div class="card-header">
     <h3 class="d-inline"><i class="fas fa-file-invoice-dollar" aria-hidden="true"></i> Project Invoice</h3>
-    <span class="badge badge-secondary">{{allocations|length}}</span>
+    <span class="badge badge-secondary">{{allocations.count}}</span>
     <div class="float-right">
       {% if project.status.name != 'Archived' and is_allowed_to_update_project %}
         <a class="btn btn-success" href="{% url 'allocation-create' project.pk %}" role="button"><i class="fas fa-plus" aria-hidden="true"></i> Request Resource Allocation</a>
@@ -180,20 +180,19 @@
   </div>
   <div class="card-body">
     <div class="table-responsive">
-<<<<<<< HEAD
-      <table id="projectusertable" class="table table-hover" filter="off">
+      <table id="projectuser_table" class="table table-hover" filter="off">
         <thead>
           <tr>
             <th scope="col">Username</th>
             <th scope="col">Name</th>
             <th scope="col">Email</th>
-            <th scope="col">Role <a href="#" data-toggle="popover" title="Role" data-trigger="hover" data-content="Manager role grants user access to add/remove users, allocations, grants, and publications to the project.">
+            <th scope="col" class="text-nowrap">Role <a href="#" data-toggle="popover" title="Role" data-trigger="hover" data-content="Manager role grants user access to add/remove users, allocations, grants, and publications to the project.">
               <i class="fas fa-info-circle" aria-hidden="true"></i>
               <span class="sr-only">Manager role grants user access to add/remove users, allocations, grants, and publications to the project.</span></a>
             </th>
-            <th scope="col">Status</th>
+            <th scope="col" class="text-nowrap">Status</th>
             <!-- This is what I want to add - a usage column; -->
-           <th scope="col">
+           <th scope="col" class="nosort">
              <input type="checkbox" class="check" id="selectAll" style="margin-right: 5px;">Enable Notifications
                <a href="#" title="Enable Notifications" data-toggle="popover" data-trigger="hover" data-content="When disabled, user will not receive notifications for allocation requests and expirations or cloud usage (if applicable).">
                  <i class="fas fa-info-circle" aria-hidden="true"></i>
@@ -201,19 +200,6 @@
                </a>
              </th>
             <th scope="col">Actions</th>
-=======
-      <table id="projectuser_table" class="table table-hover">
-        <thead>
-          <tr>
-            <th scope="col" class="text-nowrap">Username</th>
-            <th scope="col" class="text-nowrap">First Name</th>
-            <th scope="col" class="text-nowrap">Last Name</th>
-            <th scope="col" class="text-nowrap">Email</th>
-            <th scope="col" class="text-nowrap">Role <a href="#" data-toggle="popover" title="Role" data-trigger="hover" data-content="Manager role grants user access to add/remove users, allocations, grants, and publications to the project."><i class="fas fa-info-circle" aria-hidden="true"></i><span class="sr-only">Manager role grants user access to add/remove users, allocations, grants, and publications to the project.</span></a></th>
-            <th scope="col" class="text-nowrap">Status</th>
-            <th scope="col" class="nosort"><input type="checkbox" class="check" id="selectAll" style="margin-right: 5px;">Enable Notifications <a href="#" title="Enable Notifications" data-toggle="popover" data-trigger="hover" data-content="When disabled, user will not receive notifications for allocation requests and expirations or cloud usage (if applicable)."><i class="fas fa-info-circle" aria-hidden="true"></i><span class="sr-only">When disabled, user will not receive notifications for allocation requests and expirations or cloud usage (if applicable).</span></a></th>
-            <th scope="col" class="nosort">Actions</th>
->>>>>>> d3b1da63
           </tr>
         </thead>
         <tbody>
@@ -275,80 +261,6 @@
 </div>
 <!-- End Project Users -->
 
-
-<<<<<<< HEAD
-=======
-<!-- Start Project Allocations -->
-<div class="card mb-3">
-  <div class="card-header">
-    <h3 class="d-inline"><i class="fas fa-server" aria-hidden="true"></i> Allocations</h3> <span class="badge badge-secondary">{{allocations.count}}</span>
-    <div class="float-right">
-      {% if project.status.name != 'Archived' and is_allowed_to_update_project %}
-        <a class="btn btn-success" href="{% url 'allocation-create' project.pk %}" role="button"><i class="fas fa-plus" aria-hidden="true"></i> Request Resource Allocation</a>
-      {% endif %}
-    </div>
-  </div>
-  <div class="card-body">
-    {% if allocations %}
-      <div class="table-responsive">
-        <table id="allocation_table" class="table table-hover">
-          <thead>
-            <tr>
-              <th scope="col">Resource Name</th>
-              <th scope="col">Resource Type</th>
-              <th scope="col">Information</th>
-              <th scope="col">Status</th>
-              <th scope="col">End Date</th>
-              <th scope="col" class="nosort">Actions</th>
-            </tr>
-          </thead>
-          <tbody>
-            {% for allocation in allocations %}
-            <tr>
-              <td>{{ allocation.get_parent_resource.name }}</td>
-              <td>{{ allocation.get_parent_resource.resource_type.name }}</td>
-              {% if allocation.get_information != '' %}
-              <td class="text-nowrap">{{allocation.get_information}}</td>
-              {% else %}
-              <td class="text-nowrap">{{allocation.description|default_if_none:""}}</td>
-              {% endif %}
-              {% if allocation.status.name == 'Active' %}
-                <td class="text-success">{{ allocation.status.name }}</td>
-              {% elif  allocation.status.name == 'Expired' or allocation.status.name == 'Denied' %}
-                <td class="text-danger">{{ allocation.status.name }}</td>
-              {% else %}
-                <td class="text-info">{{ allocation.status.name }}</td>
-              {% endif %}
-              <td>{{allocation.end_date|date:"Y-m-d"}}</td>
-              <td>
-                <a href="{% url 'allocation-detail' allocation.pk %}"><i class="far fa-folder-open" aria-hidden="true"></i><span class="sr-only">Details</span></a>
-                {% if allocation.is_locked and allocation.status.name == 'Active' and allocation.expires_in <= 60 and allocation.expires_in >= 0 %}
-                <span class="badge badge-warning"><i class="far fa-clock" aria-hidden="true"></i>
-                  Expires in {{allocation.expires_in}} day{{allocation.expires_in|pluralize}} <br> Not renewable
-                </span>
-                {% elif is_allowed_to_update_project and ALLOCATION_ENABLE_ALLOCATION_RENEWAL and allocation.status.name == 'Active' and allocation.expires_in <= 60 and allocation.expires_in >= 0 %}
-                  <a href="{% url 'allocation-renew' allocation.pk %}">
-                  <span class="badge badge-warning"><i class="fas fa-redo-alt" aria-hidden="true"></i>
-                  Expires in {{allocation.expires_in}} day{{allocation.expires_in|pluralize}} <br> Click to renew
-                  </span>
-                  </a>
-                {% endif %}
-                {% if allocation.get_parent_resource.get_ondemand_status == 'Yes' and ondemand_url %}
-                <a href = "{{ ondemand_url }}" target="_blank"> <img src="/static/core/portal/imgs/ondemand.png" alt="ondemand cta" width="25" height="25"></a>
-              {% endif %}
-              </td>
-            </tr>
-            {% endfor %}
-          </tbody>
-        </table>
-      </div>
-    {% else %}
-      <div class="alert alert-info" role="alert"><i class="fas fa-info-circle" aria-hidden="true"></i> There are no allocations to display.</div>
-    {% endif %}
-  </div>
-</div>
-<!-- End Project Allocations -->
-
 <!-- Start Project Attributes -->
 <div class="card mb-3">
   <div class="card-header">
@@ -392,7 +304,7 @@
                     {% if is_allowed_to_update_project %}
                     <td><a href="{% url 'project-attribute-update' project.pk attribute.pk %}"><i class="far fa-edit" aria-hidden="true"></i><span class="sr-only">Edit</span></a></td>
                     {% endif %}
-                  </tr>                
+                  </tr>
                 {% endif %}
               {% endfor %}
           </tbody>
@@ -417,7 +329,6 @@
 
 <!-- End Project Attributes -->
 
->>>>>>> d3b1da63
 <!-- Start Project Grants -->
 <div style="display:none" class="card mb-3">
   <div class="card-header">
@@ -692,21 +603,25 @@
       "order": [[ 1, "desc" ]]
     });
 
-    $('#projectusertable').DataTable({
-     "lengthMenu": [[10, 25, 50, -1], [10, 25, 50, "All"]],
-     "pageLength": 25,
-     dom: 'B<"clear">lfrtip',
-     order: [[ 3, "desc" ]],
-     buttons: [
+    $('#projectuser_table').DataTable({
+       'lengthMenu': [[10, 25, 50, -1], [10, 25, 50, 'All']],
+       'pageLength': 25,
+       'aoColumnDefs': [{
+         'bSortable': false,
+         'aTargets': ['nosort']
+       }],
+       dom: 'B<"clear">lfrtip',
+       order: [[ 3, "desc" ]],
+       buttons: [
         {
           name: 'toggleusers',
           text: function() {
-              return $('#projectusertable').attr('filter') == "on" ? 'Show All Users' : "Show Active Users"
+              return $('#projectuser_table').attr('filter') == "on" ? 'Show All Users' : "Show Active Users"
             },
           action: function(e, dt, node, config) {
-            var table = $('#projectusertable');
+            var table = $('#projectuser_table');
             var filter = table.attr('filter') === "on" ? 'off' : "on";
-            document.querySelector('#projectusertable').setAttribute('filter', filter);
+            document.querySelector('#projectuser_table').setAttribute('filter', filter);
             if (filter == 'on') {
               $.fn.dataTable.ext.search.push(
                 function(settings, data, dataIndex) {
@@ -734,15 +649,6 @@
       }]
     });
 
-<<<<<<< HEAD
-=======
-    $('#projectuser_table').DataTable({
-      'aoColumnDefs': [{
-        'bSortable': false,
-        'aTargets': ['nosort']
-      }]
-    });
->>>>>>> d3b1da63
 
     $("#selectAll").click(function () {
       $("input[id^='email_notifications_for_user_id_']").not(":disabled").prop('checked', $(this).prop('checked')).change();

--- conflicted
+++ resolved
@@ -159,13 +159,8 @@
             <th scope="col">Email</th>
             <th scope="col">Role <a href="#" data-toggle="popover" title="Role" data-trigger="hover" data-content="Manager role grants user access to add/remove users, allocations, grants, and publications to the project."><i class="fas fa-info-circle" aria-hidden="true"></i><span class="sr-only">Manager role grants user access to add/remove users, allocations, grants, and publications to the project.</span></a></th>
             <th scope="col">Status</th>
-<<<<<<< HEAD
             <!-- This is what I want to add - a usage column; -->
-          
-            <th scope="col">Enable Notifications <a href="#" title="Enable Notifications" data-toggle="popover" data-trigger="hover" data-content="When disabled, user will not receive notifications for allocation requests and expirations or cloud usage (if applicable)."><i class="fas fa-info-circle" aria-hidden="true"></i><span class="sr-only">When disabled, user will not receive notifications for allocation requests and expirations or cloud usage (if applicable).</span></a></th>
-=======
-            <th scope="col"><input type="checkbox" class="check" id="selectAll" style="margin-right: 5px;">Enable Notifications <a href="#" title="Enable Notifications" data-toggle="popover" data-trigger="hover" data-content="When disabled, user will not receive notifications for allocation requests and expirations or cloud usage (if applicable)."><i class="fas fa-info-circle" aria-hidden="true"></i><span class="sr-only">When disabled, user will not receive notifications for allocation requests and expirations or cloud usage (if applicable).</span></a></th>
->>>>>>> 0f85eef6
+           <th scope="col"><input type="checkbox" class="check" id="selectAll" style="margin-right: 5px;">Enable Notifications <a href="#" title="Enable Notifications" data-toggle="popover" data-trigger="hover" data-content="When disabled, user will not receive notifications for allocation requests and expirations or cloud usage (if applicable)."><i class="fas fa-info-circle" aria-hidden="true"></i><span class="sr-only">When disabled, user will not receive notifications for allocation requests and expirations or cloud usage (if applicable).</span></a></th>
             <th scope="col">Actions</th>
           </tr>
         </thead>
@@ -228,8 +223,6 @@
 <!-- End Project Users -->
 
 
-<<<<<<< HEAD
-=======
 <!-- Start Project Allocations -->
 <div class="card mb-3">
   <div class="card-header">
@@ -300,7 +293,6 @@
   </div>
 </div>
 <!-- End Project Allocations -->
->>>>>>> 0f85eef6
 
 
 <!-- Start Project Grants -->

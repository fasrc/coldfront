import datetime
<<<<<<< HEAD
=======
from pipes import Template
import pprint
import django
import logging 
from django import forms
>>>>>>> d3b1da63

from django import forms
from django.conf import settings
from django.contrib import messages
from django.contrib.auth import get_user_model
from django.contrib.auth.decorators import login_required
from django.contrib.auth.mixins import LoginRequiredMixin, UserPassesTestMixin
from django.contrib.messages.views import SuccessMessageMixin
from django.core.paginator import EmptyPage, PageNotAnInteger, Paginator
from django.db.models import Q
<<<<<<< HEAD
from django.forms import formset_factory
from django.http import HttpResponse, HttpResponseRedirect
=======
from django.forms import formset_factory, modelformset_factory
from django.http import (HttpResponse, HttpResponseForbidden,
                         HttpResponseRedirect)
>>>>>>> d3b1da63
from django.shortcuts import get_object_or_404, redirect, render
from django.urls import reverse
from coldfront.core.allocation.utils import generate_guauge_data_from_usage
from django.views import View
from django.views.generic import CreateView, DetailView, ListView, UpdateView
from django.views.generic.base import TemplateView
from django.views.generic.edit import FormView

from coldfront.core.allocation.models import (Allocation,
                                              AllocationStatusChoice,
                                              AllocationUser,
                                              AllocationUserStatusChoice)
from coldfront.core.allocation.signals import (allocation_activate_user,
                                               allocation_remove_user)
from coldfront.core.grant.models import Grant
from coldfront.core.project.forms import (ProjectAddUserForm,
                                          ProjectAddUsersToAllocationForm,
                                          ProjectAttributeAddForm,
                                          ProjectAttributeDeleteForm,
                                          ProjectRemoveUserForm,
                                          ProjectReviewEmailForm,
                                          ProjectReviewForm,
                                          ProjectSearchForm,
                                          ProjectUserUpdateForm,
                                          ProjectAttributeUpdateForm)
from coldfront.core.project.models import (Project,
                                           ProjectAttribute,
                                           ProjectReview,
                                           ProjectReviewStatusChoice,
<<<<<<< HEAD
                                           ProjectPermission,
                                           ProjectStatusChoice, ProjectUser,
=======
                                           ProjectStatusChoice,
                                           ProjectUser,
>>>>>>> d3b1da63
                                           ProjectUserRoleChoice,
                                           ProjectUserStatusChoice,
                                           ProjectUserMessage)
from coldfront.core.project.utils import generate_usage_history_graph
from coldfront.core.publication.models import Publication
from coldfront.core.research_output.models import ResearchOutput
from coldfront.core.user.forms import UserSearchForm
from coldfront.core.user.utils import CombinedUserSearch
from coldfront.core.utils.common import get_domain_url, import_from_settings
from coldfront.core.utils.mail import send_email, send_email_template

ALLOCATION_ENABLE_ALLOCATION_RENEWAL = import_from_settings(
    'ALLOCATION_ENABLE_ALLOCATION_RENEWAL', True)
ALLOCATION_DEFAULT_ALLOCATION_LENGTH = import_from_settings(
    'ALLOCATION_DEFAULT_ALLOCATION_LENGTH', 365)

EMAIL_DIRECTOR_EMAIL_ADDRESS = import_from_settings(
    'EMAIL_DIRECTOR_EMAIL_ADDRESS')
EMAIL_SENDER = import_from_settings('EMAIL_SENDER')

def produce_filter_parameter(key, value):
    if isinstance(value, list):
        return "".join([f'{key}={ele}&' for ele in value])
    return f'{key}={value}&'

logger = logging.getLogger(__name__)

class ProjectDetailView(LoginRequiredMixin, UserPassesTestMixin, DetailView):
    model = Project
    template_name = 'project/project_detail.html'
    context_object_name = 'project'

    def test_func(self):
        """ UserPassesTestMixin Tests"""
        if self.request.user.has_perm('project.can_view_all_projects'):
            return True

        project_obj = self.get_object()
        if project_obj.has_perm(self.request.user, ProjectPermission.USER):
            return True

        messages.error(
            self.request, 'You do not have permission to view the previous page.')
        return False

    def get_context_data(self, **kwargs):
        context = super().get_context_data(**kwargs)
        # Can the user update the project?
        if self.object.has_perm(self.request.user, ProjectPermission.MANAGER):
            context['is_allowed_to_update_project'] = True
        else:
            context['is_allowed_to_update_project'] = False

        pk = self.kwargs.get('pk')
        project_obj = get_object_or_404(Project, pk=pk)

        if self.request.user.is_superuser:
            attributes_with_usage = [attribute for attribute in project_obj.projectattribute_set.all(
            ).order_by('proj_attr_type__name') if hasattr(attribute, 'projectattributeusage')]

            attributes = [attribute for attribute in project_obj.projectattribute_set.all(
            ).order_by('proj_attr_type__name')]

        else:
            attributes_with_usage = [attribute for attribute in project_obj.projectattribute_set.filter(
                proj_attr_type__is_private=False) if hasattr(attribute, 'projectattributeusage')]

            attributes = [attribute for attribute in project_obj.projectattribute_set.filter(
                proj_attr_type__is_private=False)]

        guage_data = []
        invalid_attributes = []
        for attribute in attributes_with_usage:
            try:
                guage_data.append(generate_guauge_data_from_usage(attribute.proj_attr_type.name,
                                                                  float(attribute.value), float(attribute.projectattributeusage.value)))
            except ValueError:
                logger.error("Allocation attribute '%s' is not an int but has a usage",
                             attribute.allocation_attribute_type.name)
                invalid_attributes.append(attribute)

        for a in invalid_attributes:
            attributes_with_usage.remove(a)

        # Only show 'Active Users'
        project_users = self.object.projectuser_set.order_by('user__username')

        context['mailto'] = 'mailto:' + \
            ','.join([user.user.email for user in project_users])

        min_filters = ( Q(project=self.object) &
                        Q(status__name__in=['Active', 'Paid', 'Ready for Review','Payment Requested', ]))
        if self.request.user.is_superuser or self.request.user.has_perm(
                                        'allocation.can_view_all_allocations'):
            allocations = Allocation.objects.prefetch_related(
                    'resources').filter(min_filters).order_by('-end_date')
        else:
            if self.object.status.name in ['Active', 'New', ]:
                allocations = Allocation.objects.filter(
                    min_filters &
                    Q(project__projectuser__user=self.request.user) &
                    Q(project__projectuser__status__name__in=['Active', ]) &
                    Q(allocationuser__user=self.request.user) &
                    Q(allocationuser__status__name__in=['Active', ])
                ).distinct().order_by('-end_date')
            else:
                allocations = Allocation.objects.prefetch_related(
                    'resources').filter(min_filters).order_by('-end_date')

        allocation_total = {"allocation_user_count": 0, "size": 0, "cost": 0}
        for allocation in allocations:
            allocation_total['cost'] += allocation.cost
            allocation_total['allocation_user_count'] += int(allocation.allocation_users.count())
            allocation_total['size'] += float(allocation.size)

        try:
            time_chart_data = generate_usage_history_graph(self.object)
            time_chart_data_error = None
        except Exception as e:
            time_chart_data_error = e
            time_chart_data = None
        context['time_chart_data'] = time_chart_data
        context['time_chart_data_error'] = time_chart_data_error
        context['publications'] = Publication.objects.filter(
            project=self.object, status='Active').order_by('-year')
        context['research_outputs'] = ResearchOutput.objects.filter(
            project=self.object).order_by('-created')
        context['grants'] = Grant.objects.filter(
            project=self.object, status__name__in=['Active', 'Pending', 'Archived'])
        context['allocations'] = allocations
<<<<<<< HEAD
        context['allocation_total'] = allocation_total
        context['project_users'] = project_users # context dictionary; key is project_users; project_users is a variable name


=======
        context['attributes'] = attributes
        context['guage_data'] = guage_data
        context['attributes_with_usage'] = attributes_with_usage
        context['project_users'] = project_users
>>>>>>> d3b1da63
        context['ALLOCATION_ENABLE_ALLOCATION_RENEWAL'] = ALLOCATION_ENABLE_ALLOCATION_RENEWAL

        try:
            context['ondemand_url'] = settings.ONDEMAND_URL
        except AttributeError:
            pass

        return context


class ProjectListView(LoginRequiredMixin, ListView):

    model = Project
    template_name = 'project/project_list.html'
    prefetch_related = ['pi', 'status', 'field_of_science', ]
    context_object_name = 'project_list'
    paginate_by = 25

    def get_queryset(self):

<<<<<<< HEAD
        order_by = self.request.GET.get('order_by')
        if order_by:
            direction = self.request.GET.get('direction')
            direction = '-' if direction == 'des' else ''
=======
        order_by = self.request.GET.get('order_by', 'id')
        direction = self.request.GET.get('direction', 'asc')
        if order_by != "name":
            if direction == 'asc':
                direction = ''
            if direction == 'des':
                direction = '-'
>>>>>>> d3b1da63
            order_by = direction + order_by

        project_search_form = ProjectSearchForm(self.request.GET)

        projects = Project.objects.prefetch_related('pi', 'status').filter(
                    status__name__in=['New', 'Active',])
        if project_search_form.is_valid():
            data = project_search_form.cleaned_data
            if data.get('show_all_projects') and (self.request.user.is_superuser or self.request.user.has_perm('project.can_view_all_projects')):
                projects = projects.order_by(order_by)
            else:
                projects = projects.filter(
                    Q(projectuser__user=self.request.user) &
                    Q(projectuser__status__name='Active')).order_by(order_by)

            # Last Name
            if data.get('last_name'):
                projects = projects.filter(
                    pi__last_name__icontains=data.get('last_name'))

            # Username
            if data.get('username'):
                projects = projects.filter(
                    Q(pi__username__icontains=data.get('username')) |
                    Q(projectuser__user__username__icontains=data.get('username')) &
                    Q(projectuser__status__name='Active')
                )

            # Field of Science
            if data.get('field_of_science'):
                projects = projects.filter(
                    field_of_science__description__icontains=data.get('field_of_science'))
#  'field_of_science',
        else:
            projects = projects.filter(
                Q(allocationuser__user=self.request.user) &
                Q(projectuser__user=self.request.user) &
                Q(projectuser__status__name='Active')
            ).order_by(order_by)

        return projects.distinct()

    def get_context_data(self, **kwargs):

        context = super().get_context_data(**kwargs)
        projects_count = self.get_queryset().count()
        context['projects_count'] = projects_count

        project_search_form = ProjectSearchForm(self.request.GET)
        if project_search_form.is_valid():
            data = project_search_form.cleaned_data
            filter_parameters = ''
            for key, value in data.items():
                if value:
                    filter_parameters += produce_filter_parameter(key, value)
            context['project_search_form'] = project_search_form
        else:
            filter_parameters = None
            context['project_search_form'] = ProjectSearchForm()

        order_by = self.request.GET.get('order_by')
        if order_by:
            direction = self.request.GET.get('direction')
            filter_parameters_with_order_by = filter_parameters + \
                'order_by=%s&direction=%s&' % (order_by, direction)
        else:
            filter_parameters_with_order_by = filter_parameters

        if filter_parameters:
            context['expand_accordion'] = 'show'

        context['filter_parameters'] = filter_parameters
        context['filter_parameters_with_order_by'] = filter_parameters_with_order_by

        project_list = context.get('project_list')
        paginator = Paginator(project_list, self.paginate_by)

        page = self.request.GET.get('page')

        try:
            project_list = paginator.page(page)
        except PageNotAnInteger:
            project_list = paginator.page(1)
        except EmptyPage:
            project_list = paginator.page(paginator.num_pages)

        return context


class ProjectArchivedListView(LoginRequiredMixin, ListView):

    model = Project
    template_name = 'project/project_archived_list.html'
    prefetch_related = ['pi', 'status', 'field_of_science', ]
    context_object_name = 'project_list'
    paginate_by = 10

    def get_queryset(self):

<<<<<<< HEAD
        order_by = self.request.GET.get('order_by')
        if order_by:
            direction = self.request.GET.get('direction')
            direction = '-' if direction == 'des' else ''
=======
        order_by = self.request.GET.get('order_by', 'id')
        direction = self.request.GET.get('direction', '')
        if order_by != "name":
            if direction == 'des':
                direction = '-'
>>>>>>> d3b1da63
            order_by = direction + order_by

        project_search_form = ProjectSearchForm(self.request.GET)

        projects = Project.objects.prefetch_related('pi', 'field_of_science', 'status').filter(
                    status__name__in=['Archived', ])
        if project_search_form.is_valid():
            data = project_search_form.cleaned_data
            if data.get('show_all_projects') and (self.request.user.is_superuser or self.request.user.has_perm('project.can_view_all_projects')):
                projects = projects.order_by(order_by)
            else:
                projects = projects.filter(
                    Q(projectuser__user=self.request.user) &
                    Q(projectuser__status__name='Active')).order_by(order_by)

            # Last Name
            if data.get('last_name'):
                projects = projects.filter(
                    pi__last_name__icontains=data.get('last_name'))

            # Username
            if data.get('username'):
                projects = projects.filter(
                    pi__username__icontains=data.get('username'))

            # Field of Science
            if data.get('field_of_science'):
                projects = projects.filter(
                    field_of_science__description__icontains=data.get('field_of_science'))

        else:
            projects = projects.filter(
                Q(projectuser__user=self.request.user) &
                Q(projectuser__status__name='Active')).order_by(order_by)

        return projects

    def get_context_data(self, **kwargs):

        context = super().get_context_data(**kwargs)
        projects_count = self.get_queryset().count()
        context['projects_count'] = projects_count
        context['expand'] = False

        project_search_form = ProjectSearchForm(self.request.GET)
        if project_search_form.is_valid():
            data = project_search_form.cleaned_data
            filter_parameters = ''
            for key, value in data.items():
                if value:
                    filter_parameters += produce_filter_parameter(key, value)
            context['project_search_form'] = project_search_form
        else:
            filter_parameters = None
            context['project_search_form'] = ProjectSearchForm()

        order_by = self.request.GET.get('order_by')
        if order_by:
            direction = self.request.GET.get('direction')
            filter_parameters_with_order_by = filter_parameters + \
                'order_by=%s&direction=%s&' % (order_by, direction)
        else:
            filter_parameters_with_order_by = filter_parameters

        if filter_parameters:
            context['expand_accordion'] = 'show'

        context['filter_parameters'] = filter_parameters
        context['filter_parameters_with_order_by'] = filter_parameters_with_order_by

        project_list = context.get('project_list')
        paginator = Paginator(project_list, self.paginate_by)

        page = self.request.GET.get('page')

        try:
            project_list = paginator.page(page)
        except PageNotAnInteger:
            project_list = paginator.page(1)
        except EmptyPage:
            project_list = paginator.page(paginator.num_pages)

        return context


class ProjectArchiveProjectView(LoginRequiredMixin, UserPassesTestMixin, TemplateView):
    template_name = 'project/project_archive.html'

    def test_func(self):
        """ UserPassesTestMixin Tests"""
        project_obj = get_object_or_404(Project, pk=self.kwargs.get('pk'))
        if project_obj.has_perm(self.request.user, ProjectPermission.UPDATE):
            return True

        return False

    def get_context_data(self, **kwargs):
        context = super().get_context_data(**kwargs)
        pk = self.kwargs.get('pk')
        project = get_object_or_404(Project, pk=pk)

        context['project'] = project

        return context

    def post(self, request, *args, **kwargs):
        pk = self.kwargs.get('pk')
        project = get_object_or_404(Project, pk=pk)
        project_status_archive = ProjectStatusChoice.objects.get(
            name='Archived')
        allocation_status_expired = AllocationStatusChoice.objects.get(
            name='Expired')
        end_date = datetime.datetime.now()
        project.status = project_status_archive
        project.save()
        for allocation in project.allocation_set.filter(status__name='Active'):
            allocation.status = allocation_status_expired
            allocation.end_date = end_date
            allocation.save()
        return redirect(reverse('project-detail', kwargs={'pk': project.pk}))


class ProjectCreateView(LoginRequiredMixin, UserPassesTestMixin, CreateView):
    model = Project
    template_name_suffix = '_create_form'
    fields = ['title', 'description', 'field_of_science', ]

    def test_func(self):
        """ UserPassesTestMixin Tests"""
        if self.request.user.is_superuser or self.request.user.userprofile.is_pi:
            return True
        return False

    def form_valid(self, form):
        project_obj = form.save(commit=False)
        form.instance.pi = self.request.user
        form.instance.status = ProjectStatusChoice.objects.get(name='New')
        project_obj.save()
        # self.object = project_obj

        ProjectUser.objects.create(
            user=self.request.user,
            project=project_obj,
            role=ProjectUserRoleChoice.objects.get(name='Manager'),
            status=ProjectUserStatusChoice.objects.get(name='Active')
        )

        return super().form_valid(form)

    def get_success_url(self):
        return reverse('project-detail', kwargs={'pk': self.object.pk})


class ProjectUpdateView(SuccessMessageMixin, LoginRequiredMixin, UserPassesTestMixin, UpdateView):
    model = Project
    template_name_suffix = '_update_form'
    fields = ['title', 'description', 'field_of_science', ]
    success_message = 'Project updated.'

    def test_func(self):
        """ UserPassesTestMixin Tests"""
        project_obj = get_object_or_404(Project, pk=self.kwargs.get('pk'))
        if project_obj.has_perm(self.request.user, ProjectPermission.UPDATE):
            return True
        return False

    def dispatch(self, request, *args, **kwargs):
        project_obj = get_object_or_404(Project, pk=self.kwargs.get('pk'))
        if project_obj.status.name not in ['Active', 'New', ]:
            messages.error(request, 'You cannot update an archived project.')
            return HttpResponseRedirect(reverse('project-detail', kwargs={'pk': project_obj.pk}))
        return super().dispatch(request, *args, **kwargs)

    def get_success_url(self):
        return reverse('project-detail', kwargs={'pk': self.object.pk})


class ProjectAddUsersSearchView(LoginRequiredMixin, UserPassesTestMixin, TemplateView):
    template_name = 'project/project_add_users.html'

    def test_func(self):
        """ UserPassesTestMixin Tests"""
        project_obj = get_object_or_404(Project, pk=self.kwargs.get('pk'))
        if project_obj.has_perm(self.request.user, ProjectPermission.UPDATE):
            return True
        return False

    def dispatch(self, request, *args, **kwargs):
        project_obj = get_object_or_404(Project, pk=self.kwargs.get('pk'))
        if project_obj.status.name not in ['Active', 'New', ]:
            messages.error(
                request, 'You cannot add users to an archived project.')
            return HttpResponseRedirect(reverse('project-detail', kwargs={'pk': project_obj.pk}))
        return super().dispatch(request, *args, **kwargs)

    def get_context_data(self, *args, **kwargs):
        context = super().get_context_data(*args, **kwargs)
        context['user_search_form'] = UserSearchForm()
        context['project'] = Project.objects.get(pk=self.kwargs.get('pk'))
        return context


class ProjectAddUsersSearchResultsView(LoginRequiredMixin, UserPassesTestMixin, TemplateView):
    template_name = 'project/add_user_search_results.html'
    raise_exception = True

    def test_func(self):
        """ UserPassesTestMixin Tests"""
        project_obj = get_object_or_404(Project, pk=self.kwargs.get('pk'))
        if project_obj.has_perm(self.request.user, ProjectPermission.UPDATE):
            return True
        return False

    def dispatch(self, request, *args, **kwargs):
        project_obj = get_object_or_404(Project, pk=self.kwargs.get('pk'))
        if project_obj.status.name not in ['Active', 'New', ]:
            messages.error(
                request, 'You cannot add users to an archived project.')
            return HttpResponseRedirect(reverse('project-detail', kwargs={'pk': project_obj.pk}))
        return super().dispatch(request, *args, **kwargs)

    def post(self, request, *args, **kwargs):
        user_search_string = request.POST.get('q')
        search_by = request.POST.get('search_by')
        pk = self.kwargs.get('pk')

        project_obj = get_object_or_404(Project, pk=pk)

        users_to_exclude = [ele.user.username for ele in project_obj.projectuser_set.filter(
            status__name='Active')]

        combined_user_search_obj = CombinedUserSearch(
            user_search_string, search_by, users_to_exclude)

        context = combined_user_search_obj.search()

        matches = context.get('matches')
        for match in matches:
            match.update(
                {'role': ProjectUserRoleChoice.objects.get(name='User')})

        if matches:
            formset = formset_factory(ProjectAddUserForm, max_num=len(matches))
            formset = formset(initial=matches, prefix='userform')
            context['formset'] = formset
            context['user_search_string'] = user_search_string
            context['search_by'] = search_by

        if len(user_search_string.split()) > 1:
            users_already_in_project = []
            for ele in user_search_string.split():
                if ele in users_to_exclude:
                    users_already_in_project.append(ele)
            context['users_already_in_project'] = users_already_in_project

        # The following block of code is used to hide/show the allocation div in the form.
        if project_obj.allocation_set.filter(status__name__in=['Active', 'New', 'Renewal Requested']).exists():
            div_allocation_class = 'placeholder_div_class'
        else:
            div_allocation_class = 'd-none'
        context['div_allocation_class'] = div_allocation_class
        ###

        allocation_form = ProjectAddUsersToAllocationForm(
            request.user, project_obj.pk, prefix='allocationform')
        context['pk'] = pk
        context['allocation_form'] = allocation_form
        return render(request, self.template_name, context)


class ProjectAddUsersView(LoginRequiredMixin, UserPassesTestMixin, View):

    def test_func(self):
        """ UserPassesTestMixin Tests"""
        project_obj = get_object_or_404(Project, pk=self.kwargs.get('pk'))
        if project_obj.has_perm(self.request.user, ProjectPermission.UPDATE):
            return True
        return False

    def dispatch(self, request, *args, **kwargs):
        project_obj = get_object_or_404(Project, pk=self.kwargs.get('pk'))
        if project_obj.status.name not in ['Active', 'New', ]:
            messages.error(
                request, 'You cannot add users to an archived project.')
            return HttpResponseRedirect(reverse('project-detail', kwargs={'pk': project_obj.pk}))
        return super().dispatch(request, *args, **kwargs)

    def post(self, request, *args, **kwargs):
        user_search_string = request.POST.get('q')
        search_by = request.POST.get('search_by')
        pk = self.kwargs.get('pk')

        project_obj = get_object_or_404(Project, pk=pk)

        users_to_exclude = [ele.user.username for ele in project_obj.projectuser_set.filter(
            status__name='Active')]

        combined_user_search_obj = CombinedUserSearch(
            user_search_string, search_by, users_to_exclude)

        context = combined_user_search_obj.search()

        matches = context.get('matches')
        for match in matches:
            match.update(
                {'role': ProjectUserRoleChoice.objects.get(name='User')})

        formset = formset_factory(ProjectAddUserForm, max_num=len(matches))
        formset = formset(request.POST, initial=matches, prefix='userform')

        allocation_form = ProjectAddUsersToAllocationForm(
            request.user, project_obj.pk, request.POST, prefix='allocationform')

        added_users_count = 0
        if formset.is_valid() and allocation_form.is_valid():
            project_user_active_status_choice = ProjectUserStatusChoice.objects.get(
                name='Active')
            allocation_user_active_status_choice = AllocationUserStatusChoice.objects.get(
                name='Active')
            allocation_form_data = allocation_form.cleaned_data['allocation']
            if '__select_all__' in allocation_form_data:
                allocation_form_data.remove('__select_all__')
            for form in formset:
                user_form_data = form.cleaned_data
                if user_form_data['selected']:
                    added_users_count += 1

                    # Will create local copy of user if not already present in local database
                    user_obj, _ = get_user_model().objects.get_or_create(
                        username=user_form_data.get('username'))
                    user_obj.first_name = user_form_data.get('first_name')
                    user_obj.last_name = user_form_data.get('last_name')
                    user_obj.email = user_form_data.get('email')
                    user_obj.save()

                    role_choice = user_form_data.get('role')
                    # Is the user already in the project?
                    if project_obj.projectuser_set.filter(user=user_obj).exists():
                        project_user_obj = project_obj.projectuser_set.get(
                            user=user_obj)
                        project_user_obj.role = role_choice
                        project_user_obj.status = project_user_active_status_choice
                        project_user_obj.save()
                    else:
                        project_user_obj = ProjectUser.objects.create(
                            user=user_obj, project=project_obj, role=role_choice, status=project_user_active_status_choice)

                    for allocation in Allocation.objects.filter(pk__in=allocation_form_data):
                        if allocation.allocationuser_set.filter(user=user_obj).exists():
                            allocation_user_obj = allocation.allocationuser_set.get(
                                user=user_obj)
                            allocation_user_obj.status = allocation_user_active_status_choice
                            allocation_user_obj.save()
                        else:
                            allocation_user_obj = AllocationUser.objects.create(
                                allocation=allocation,
                                user=user_obj,
                                status=allocation_user_active_status_choice)
                        allocation_activate_user.send(sender=self.__class__,
                                                      allocation_user_pk=allocation_user_obj.pk)

            messages.success(
                request, 'Added {} users to project.'.format(added_users_count))
        else:
            if not formset.is_valid():
                for error in formset.errors:
                    messages.error(request, error)

            if not allocation_form.is_valid():
                for error in allocation_form.errors:
                    messages.error(request, error)

        return HttpResponseRedirect(reverse('project-detail', kwargs={'pk': pk}))


class ProjectRemoveUsersView(LoginRequiredMixin, UserPassesTestMixin, TemplateView):
    template_name = 'project/project_remove_users.html'

    def test_func(self):
        """ UserPassesTestMixin Tests"""
        project_obj = get_object_or_404(Project, pk=self.kwargs.get('pk'))
        if project_obj.has_perm(self.request.user, ProjectPermission.UPDATE):
            return True
        return False

    def dispatch(self, request, *args, **kwargs):
        project_obj = get_object_or_404(Project, pk=self.kwargs.get('pk'))
        if project_obj.status.name not in ['Active', 'New', ]:
            messages.error(
                request, 'You cannot remove users from an archived project.')
            return HttpResponseRedirect(reverse('project-detail', kwargs={'pk': project_obj.pk}))
        return super().dispatch(request, *args, **kwargs)

    def get_users_to_remove(self, project_obj):
        users_to_remove = [

            {'username': ele.user.username,
             'first_name': ele.user.first_name,
             'last_name': ele.user.last_name,
             'email': ele.user.email,
             'role': ele.role}

            for ele in project_obj.projectuser_set.filter(status__name='Active').order_by(
                'user__username') if ele.user != self.request.user and ele.user != project_obj.pi
        ]

        return users_to_remove

    def get(self, request, *args, **kwargs):
        pk = self.kwargs.get('pk')
        project_obj = get_object_or_404(Project, pk=pk)

        users_to_remove = self.get_users_to_remove(project_obj)
        context = {}

        if users_to_remove:
            formset = formset_factory(
                ProjectRemoveUserForm, max_num=len(users_to_remove))
            formset = formset(initial=users_to_remove, prefix='userform')
            context['formset'] = formset

        context['project'] = get_object_or_404(Project, pk=pk)
        return render(request, self.template_name, context)

    def post(self, request, *args, **kwargs):
        pk = self.kwargs.get('pk')
        project_obj = get_object_or_404(Project, pk=pk)

        users_to_remove = self.get_users_to_remove(project_obj)

        formset = formset_factory(
            ProjectRemoveUserForm, max_num=len(users_to_remove))
        formset = formset(
            request.POST, initial=users_to_remove, prefix='userform')

        remove_users_count = 0

        if formset.is_valid():
            project_user_removed_status_choice = ProjectUserStatusChoice.objects.get(
                name='Removed')
            allocation_user_removed_status_choice = AllocationUserStatusChoice.objects.get(
                name='Removed')
            for form in formset:
                user_form_data = form.cleaned_data
                if user_form_data['selected']:

                    remove_users_count += 1

                    user_obj = get_user_model().objects.get(
                        username=user_form_data.get('username'))

                    if project_obj.pi == user_obj:
                        continue

                    project_user_obj = project_obj.projectuser_set.get(
                        user=user_obj)
                    project_user_obj.status = project_user_removed_status_choice
                    project_user_obj.save()

                    # get allocation to remove users from
                    allocations_to_remove_user_from = project_obj.allocation_set.filter(
                        status__name__in=['Active', 'New', 'Renewal Requested'])
                    for allocation in allocations_to_remove_user_from:
                        for allocation_user_obj in allocation.allocationuser_set.filter(user=user_obj, status__name__in=['Active', ]):
                            allocation_user_obj.status = allocation_user_removed_status_choice
                            allocation_user_obj.save()

                            allocation_remove_user.send(sender=self.__class__,
                                                        allocation_user_pk=allocation_user_obj.pk)

            if remove_users_count == 1:
                messages.success(
                    request, 'Removed {} user from project.'.format(remove_users_count))
            else:
                messages.success(
                    request, 'Removed {} users from project.'.format(remove_users_count))
        else:
            for error in formset.errors:
                messages.error(request, error)

        return HttpResponseRedirect(reverse('project-detail', kwargs={'pk': pk}))


class ProjectUserDetail(LoginRequiredMixin, UserPassesTestMixin, TemplateView):
    template_name = 'project/project_user_detail.html'

    def test_func(self):
        """ UserPassesTestMixin Tests"""
        project_obj = get_object_or_404(Project, pk=self.kwargs.get('pk'))
        if project_obj.has_perm(self.request.user, ProjectPermission.UPDATE):
            return True
        return False

    def get(self, request, *args, **kwargs):
        project_obj = get_object_or_404(Project, pk=self.kwargs.get('pk'))
        project_user_pk = self.kwargs.get('project_user_pk')

        if project_obj.projectuser_set.filter(pk=project_user_pk).exists():
            project_user_obj = project_obj.projectuser_set.get(
                pk=project_user_pk)

            project_user_update_form = ProjectUserUpdateForm(
                initial={'role': project_user_obj.role, 'enable_notifications': project_user_obj.enable_notifications})

            context = {}
            context['project_obj'] = project_obj
            context['project_user_update_form'] = project_user_update_form
            context['project_user_obj'] = project_user_obj

            return render(request, self.template_name, context)

    def post(self, request, *args, **kwargs):
        project_obj = get_object_or_404(Project, pk=self.kwargs.get('pk'))
        project_user_pk = self.kwargs.get('project_user_pk')

        if project_obj.status.name not in ['Active', 'New', ]:
            messages.error(
                request, 'You cannot update a user in an archived project.')
            return HttpResponseRedirect(reverse('project-user-detail', kwargs={'pk': project_user_pk}))

        if project_obj.projectuser_set.filter(id=project_user_pk).exists():
            project_user_obj = project_obj.projectuser_set.get(
                pk=project_user_pk)

            if project_user_obj.user == project_user_obj.project.pi:
                messages.error(
                    request, 'PI role and email notification option cannot be changed.')
                return HttpResponseRedirect(reverse('project-user-detail', kwargs={'pk': project_user_pk}))

            project_user_update_form = ProjectUserUpdateForm(request.POST,
                     initial={'role': project_user_obj.role.name,
                              'enable_notifications': project_user_obj.enable_notifications}
                     )

            if project_user_update_form.is_valid():
                form_data = project_user_update_form.cleaned_data
                project_user_obj.enable_notifications = form_data.get(
                    'enable_notifications')
                project_user_obj.role = ProjectUserRoleChoice.objects.get(
                    name=form_data.get('role'))
                project_user_obj.save()

                messages.success(request, 'User details updated.')
                return HttpResponseRedirect(reverse('project-user-detail', kwargs={'pk': project_obj.pk, 'project_user_pk': project_user_obj.pk}))


@login_required
def project_update_email_notification(request):

    if request.method != "POST":
        return HttpResponse('no POST', status=400)
    data = request.POST
    project_user_obj = get_object_or_404(
        ProjectUser, pk=data.get('user_project_id'))

    project_obj = project_user_obj.project

    allowed = False

    if project_obj.has_perm(request.user, ProjectPermission.UPDATE):
        allowed = True

    if project_user_obj.user == request.user:
        allowed = True

    if allowed is False:
        return HttpResponse('not allowed', status=403)

    checked = data.get('checked')
    if checked == 'true':
        project_user_obj.enable_notifications = True
        project_user_obj.save()
        return HttpResponse('checked', status=200)
    if checked == 'false':
        project_user_obj.enable_notifications = False
        project_user_obj.save()
        return HttpResponse('unchecked', status=200)
    return HttpResponse('no checked', status=400)


class ProjectReviewView(LoginRequiredMixin, UserPassesTestMixin, TemplateView):
    template_name = 'project/project_review.html'
    login_url = "/"  # redirect URL if fail test_func

    def test_func(self):
        """ UserPassesTestMixin Tests"""
        project_obj = get_object_or_404(Project, pk=self.kwargs.get('pk'))
        if project_obj.has_perm(self.request.user, ProjectPermission.UPDATE):
            return True
        messages.error(self.request,
                        'You do not have permissions to review this project.')
        return False


    def dispatch(self, request, *args, **kwargs):
        project_obj = get_object_or_404(Project, pk=self.kwargs.get('pk'))

        if not project_obj.needs_review:
            messages.error(request, 'You do not need to review this project.')
            return HttpResponseRedirect(reverse('project-detail', kwargs={'pk': project_obj.pk}))

        message = None
        default_text = 'We do not have information about your research. Please provide a detailed description of your work and update your field of science. Thank you!'

        if 'Auto-Import Project'.lower() in project_obj.title.lower():
            message = 'You must update the project title before reviewing your project. You cannot have "Auto-Import Project" in the title.'
        elif default_text in project_obj.description:
            message = 'You must update the project description before reviewing your project.'

        if message:
            messages.error(request, message)
            return HttpResponseRedirect(reverse('project-update', kwargs={'pk': project_obj.pk}))

        return super().dispatch(request, *args, **kwargs)


    def get(self, request, *args, **kwargs):
        project_obj = get_object_or_404(Project, pk=self.kwargs.get('pk'))
        project_review_form = ProjectReviewForm(project_obj.pk)

        context = {}
        context['project'] = project_obj
        context['project_review_form'] = project_review_form
        context['project_users'] = ', '.join(['{} {}'.format(ele.user.first_name, ele.user.last_name)
                for ele in project_obj.projectuser_set.filter(status__name='Active'
                ).order_by('user__last_name')])

        return render(request, self.template_name, context)

    def post(self, request, *args, **kwargs):
        project_obj = get_object_or_404(Project, pk=self.kwargs.get('pk'))
        project_review_form = ProjectReviewForm(project_obj.pk, request.POST)

        project_review_status_choice = ProjectReviewStatusChoice.objects.get(
            name='Pending')

        if not project_review_form.is_valid():
            messages.error(request, 'There was an error in processing  your project review.')
            return HttpResponseRedirect(reverse('project-detail', kwargs={'pk': project_obj.pk}))
        form_data = project_review_form.cleaned_data
        ProjectReview.objects.create(
            project=project_obj,
            reason_for_not_updating_project=form_data.get('reason'),
            status=project_review_status_choice)

        project_obj.force_review = False
        project_obj.save()

        domain_url = get_domain_url(self.request)
        url = '{}{}'.format(domain_url, reverse('project-review-list'))

        send_email_template(
            'New project review has been submitted',
            'email/new_project_review.txt',
            {'url': url},
            EMAIL_SENDER,
            [EMAIL_DIRECTOR_EMAIL_ADDRESS, ]
        )

        messages.success(request, 'Project reviewed successfully.')
        return HttpResponseRedirect(reverse('project-detail', kwargs={'pk': project_obj.pk}))


class ProjectReviewListView(LoginRequiredMixin, UserPassesTestMixin, ListView):

    model = ProjectReview
    template_name = 'project/project_review_list.html'
    prefetch_related = ['project', ]
    context_object_name = 'project_review_list'

    def get_queryset(self):
        return ProjectReview.objects.filter(status__name='Pending')

    def test_func(self):
        """ UserPassesTestMixin Tests"""

        if self.request.user.is_superuser:
            return True

        if self.request.user.has_perm('project.can_review_pending_project_reviews'):
            return True

        messages.error(self.request,
            'You do not have permission to review pending project reviews.')
        return False


class ProjectReviewCompleteView(LoginRequiredMixin, UserPassesTestMixin, View):
    login_url = "/"

    def test_func(self):
        """ UserPassesTestMixin Tests"""

        if self.request.user.is_superuser:
            return True

        if self.request.user.has_perm('project.can_review_pending_project_reviews'):
            return True

        messages.error(self.request,
            'You do not have permission to mark a pending project review as completed.')
        return False

    def get(self, request, project_review_pk):
        project_review_obj = get_object_or_404(
            ProjectReview, pk=project_review_pk)

        project_review_status_completed_obj = ProjectReviewStatusChoice.objects.get(
            name='Completed')
        project_review_obj.status = project_review_status_completed_obj
        project_review_obj.project.project_needs_review = False
        project_review_obj.save()

        messages.success(request, 'Project review for {} has been completed'.format(
            project_review_obj.project.title)
        )

        return HttpResponseRedirect(reverse('project-review-list'))


class ProjectReviewEmailView(LoginRequiredMixin, UserPassesTestMixin, FormView):
    form_class = ProjectReviewEmailForm
    template_name = 'project/project_review_email.html'
    login_url = "/"

    def test_func(self):
        """ UserPassesTestMixin Tests"""

        if self.request.user.is_superuser:
            return True

        if self.request.user.has_perm('project.can_review_pending_project_reviews'):
            return True

        messages.error(
            self.request, 'You do not have permission to send email for a pending project review.')
        return False

    def get_context_data(self, **kwargs):
        context = super().get_context_data(**kwargs)
        pk = self.kwargs.get('pk')
        project_review_obj = get_object_or_404(ProjectReview, pk=pk)
        context['project_review'] = project_review_obj

        return context

    def get_form(self, form_class=None):
        """Return an instance of the form to be used in this view."""
        if form_class is None:
            form_class = self.get_form_class()
        return form_class(self.kwargs.get('pk'), **self.get_form_kwargs())

    def form_valid(self, form):
        pk = self.kwargs.get('pk')
        project_review_obj = get_object_or_404(ProjectReview, pk=pk)
        form_data = form.cleaned_data

        receiver_list = [project_review_obj.project.pi.email]
        cc = form_data.get('cc').strip()
        if cc:
            cc = cc.split(',')
        else:
            cc = []

        send_email(
            'Request for more information',
            form_data.get('email_body'),
            EMAIL_DIRECTOR_EMAIL_ADDRESS,
            receiver_list,
            cc
        )

        messages.success(self.request, 'Email sent to {} {} ({})'.format(
            project_review_obj.project.pi.first_name,
            project_review_obj.project.pi.last_name,
            project_review_obj.project.pi.username)
        )
        return super().form_valid(form)

    def get_success_url(self):
        return reverse('project-review-list')


class ProjectNoteCreateView(LoginRequiredMixin, UserPassesTestMixin, CreateView):
    model = ProjectUserMessage
    fields = '__all__'
    template_name = 'project/project_note_create.html'

    def test_func(self):
        """ UserPassesTestMixin Tests"""
        if self.request.user.is_superuser:
            return True
        messages.error(
            self.request, 'You do not have permission to add allocation notes.')
        return False

    def get_context_data(self, **kwargs):
        context = super().get_context_data(**kwargs)
        pk = self.kwargs.get('pk')
        project_obj = get_object_or_404(Project, pk=pk)
        context['project'] = project_obj
        return context

    def get_initial(self):
        initial = super().get_initial()
        pk = self.kwargs.get('pk')
        project_obj = get_object_or_404(Project, pk=pk)
        author = self.request.user
        initial['project'] = project_obj
        initial['author'] = author
        return initial

    def get_form(self, form_class=None):
        """Return an instance of the form to be used in this view."""
        form = super().get_form(form_class)
        form.fields['project'].widget = forms.HiddenInput()
        form.fields['author'].widget = forms.HiddenInput()
        form.order_fields([ 'project', 'author', 'message', 'is_private' ])
        return form

    def get_success_url(self):
        return reverse('project-detail', kwargs={'pk': self.kwargs.get('pk')})

class ProjectAttributeCreateView(LoginRequiredMixin, UserPassesTestMixin, CreateView):
    model = ProjectAttribute
    form_class = ProjectAttributeAddForm
    template_name = 'project/project_attribute_create.html'

    def test_func(self):
        """ UserPassesTestMixin Tests"""
        project_obj = get_object_or_404(Project, pk=self.kwargs.get('pk'))

        if self.request.user.is_superuser:
            return True

        if project_obj.pi == self.request.user:
            return True

        if project_obj.projectuser_set.filter(user=self.request.user, role__name='Manager', status__name='Active').exists():
            return True

        messages.error(
            self.request, 'You do not have permission to add project attributes.')

    def get_initial(self):
        initial = super().get_initial()
        pk = self.kwargs.get('pk')
        initial['project'] = get_object_or_404(Project, pk=pk)
        initial['user'] = self.request.user
        return initial

    def get_form(self, form_class=None):
        """Return an instance of the form to be used in this view."""
        form = super().get_form(form_class)
        form.fields['project'].widget = forms.HiddenInput()
        return form

    def get_context_data(self, *args, **kwargs):
        pk = self.kwargs.get('pk')
        context = super().get_context_data(*args, **kwargs)
        context['project'] = get_object_or_404(Project, pk=pk)
        return context

    def get_success_url(self):
        return reverse('project-detail', kwargs={'pk': self.object.project_id})


class ProjectAttributeDeleteView(LoginRequiredMixin, UserPassesTestMixin, TemplateView):
    model = ProjectAttribute
    form_class = ProjectAttributeDeleteForm
    template_name = 'project/project_attribute_delete.html'

    def test_func(self):
        """ UserPassesTestMixin Tests"""

        project_obj = get_object_or_404(Project, pk=self.kwargs.get('pk'))

        if self.request.user.is_superuser:
            return True

        if project_obj.pi == self.request.user:
            return True

        if project_obj.projectuser_set.filter(user=self.request.user, role__name='Manager', status__name='Active').exists():
            return True

        messages.error(
            self.request, 'You do not have permission to add project attributes.')

    def get_avail_attrs(self, project_obj):
        if not self.request.user.is_superuser:
            avail_attrs = ProjectAttribute.objects.filter(project=project_obj, proj_attr_type__is_private=False)
        else:
            avail_attrs = ProjectAttribute.objects.filter(project=project_obj)
        avail_attrs_dicts = [
            {
                'pk' : attr.pk,
                'selected' : False,
                'name' : str(attr.proj_attr_type),
                'value' : attr.value
            }

            for attr in avail_attrs
        ]

        return avail_attrs_dicts

    def get(self, request, *args, **kwargs):
        pk = self.kwargs.get('pk')
        project_obj = get_object_or_404(Project, pk=pk)

        project_attributes_to_delete = self.get_avail_attrs(
            project_obj)
        context = {}

        if project_attributes_to_delete:
            formset = formset_factory(ProjectAttributeDeleteForm, max_num=len(
                project_attributes_to_delete))
            formset = formset(
                initial=project_attributes_to_delete, prefix='attributeform')
            context['formset'] = formset
        context['project'] = project_obj
        return render(request, self.template_name, context)

    def post(self, request, *args, **kwargs):
        pk = self.kwargs.get('pk')
        attr_to_delete = self.get_avail_attrs(pk)

        formset = formset_factory(
            ProjectAttributeDeleteForm,
            max_num=len(attr_to_delete)
            )
        formset = formset(
            request.POST,
            initial=attr_to_delete,
            prefix='attributeform'
            )

        attributes_deleted_count = 0

        if formset.is_valid():
            for form in formset:
                form_data = form.cleaned_data
                if form_data['selected']:
                    attributes_deleted_count += 1

                    proj_attr = ProjectAttribute.objects.get(
                        pk=form_data['pk'])

                    proj_attr.delete()

            messages.success(request, 'Deleted {} attributes from project.'.format(
                attributes_deleted_count))
        else:
            for error in formset.errors:
                messages.error(request, error)

        return HttpResponseRedirect(reverse('project-detail', kwargs={'pk': pk}))

class ProjectAttributeUpdateView(LoginRequiredMixin, UserPassesTestMixin, TemplateView):
    template_name = 'project/project_attribute_update.html'

    def test_func(self):
        """ UserPassesTestMixin Tests"""
        project_obj = get_object_or_404(Project, pk=self.kwargs.get('pk'))

        if self.request.user.is_superuser:
            return True

        if project_obj.pi == self.request.user:
            return True

        if project_obj.projectuser_set.filter(user=self.request.user, role__name='Manager', status__name='Active').exists():
            return True

    def get(self, request, *args, **kwargs):
        project_obj = get_object_or_404(Project, pk=self.kwargs.get('pk'))
        project_attribute_pk = self.kwargs.get('project_attribute_pk')
       

        if project_obj.projectattribute_set.filter(pk=project_attribute_pk).exists():
            project_attribute_obj = project_obj.projectattribute_set.get(
                pk=project_attribute_pk)

            project_attribute_update_form = ProjectAttributeUpdateForm(
                initial={'pk': self.kwargs.get('project_attribute_pk'),'name': project_attribute_obj, 'value': project_attribute_obj.value, 'type' : project_attribute_obj.proj_attr_type})

            context = {}
            context['project_obj'] = project_obj
            context['project_attribute_update_form'] = project_attribute_update_form
            context['project_attribute_obj'] = project_attribute_obj

            return render(request, self.template_name, context)

    def post(self, request, *args, **kwargs):
        project_obj = get_object_or_404(Project, pk=self.kwargs.get('pk'))
        project_attribute_pk = self.kwargs.get('project_attribute_pk')

        if project_obj.projectattribute_set.filter(pk=project_attribute_pk).exists():
            project_attribute_obj = project_obj.projectattribute_set.get(
                pk=project_attribute_pk)

            if project_obj.status.name not in ['Active', 'New', ]:
                messages.error(
                    request, 'You cannot update an attribute in an archived project.')
                return HttpResponseRedirect(reverse('project-attribute-update', kwargs={'pk': project_obj.pk, 'project_attribute_pk': project_attribute_obj.pk}))

            project_attribute_update_form = ProjectAttributeUpdateForm(request.POST, initial={'pk': self.kwargs.get('project_attribute_pk'),})

            if project_attribute_update_form.is_valid():
                form_data = project_attribute_update_form.cleaned_data
                project_attribute_obj.value = form_data.get(
                     'new_value')
                project_attribute_obj.save()

                messages.success(request, 'Attribute Updated.')
                return HttpResponseRedirect(reverse('project-detail', kwargs={'pk': project_obj.pk}))
            else:
                for error in project_attribute_update_form.errors.values():
                    messages.error(request, error)
                return HttpResponseRedirect(reverse('project-attribute-update', kwargs={'pk': project_obj.pk, 'project_attribute_pk': project_attribute_obj.pk}))<|MERGE_RESOLUTION|>--- conflicted
+++ resolved
@@ -1,12 +1,8 @@
 import datetime
-<<<<<<< HEAD
-=======
 from pipes import Template
 import pprint
 import django
-import logging 
-from django import forms
->>>>>>> d3b1da63
+import logging
 
 from django import forms
 from django.conf import settings
@@ -17,14 +13,9 @@
 from django.contrib.messages.views import SuccessMessageMixin
 from django.core.paginator import EmptyPage, PageNotAnInteger, Paginator
 from django.db.models import Q
-<<<<<<< HEAD
-from django.forms import formset_factory
-from django.http import HttpResponse, HttpResponseRedirect
-=======
 from django.forms import formset_factory, modelformset_factory
 from django.http import (HttpResponse, HttpResponseForbidden,
                          HttpResponseRedirect)
->>>>>>> d3b1da63
 from django.shortcuts import get_object_or_404, redirect, render
 from django.urls import reverse
 from coldfront.core.allocation.utils import generate_guauge_data_from_usage
@@ -54,13 +45,9 @@
                                            ProjectAttribute,
                                            ProjectReview,
                                            ProjectReviewStatusChoice,
-<<<<<<< HEAD
                                            ProjectPermission,
-                                           ProjectStatusChoice, ProjectUser,
-=======
                                            ProjectStatusChoice,
                                            ProjectUser,
->>>>>>> d3b1da63
                                            ProjectUserRoleChoice,
                                            ProjectUserStatusChoice,
                                            ProjectUserMessage)
@@ -191,17 +178,11 @@
         context['grants'] = Grant.objects.filter(
             project=self.object, status__name__in=['Active', 'Pending', 'Archived'])
         context['allocations'] = allocations
-<<<<<<< HEAD
         context['allocation_total'] = allocation_total
-        context['project_users'] = project_users # context dictionary; key is project_users; project_users is a variable name
-
-
-=======
         context['attributes'] = attributes
         context['guage_data'] = guage_data
         context['attributes_with_usage'] = attributes_with_usage
-        context['project_users'] = project_users
->>>>>>> d3b1da63
+        context['project_users'] = project_users # context dictionary; key is project_users; project_users is a variable name
         context['ALLOCATION_ENABLE_ALLOCATION_RENEWAL'] = ALLOCATION_ENABLE_ALLOCATION_RENEWAL
 
         try:
@@ -222,12 +203,6 @@
 
     def get_queryset(self):
 
-<<<<<<< HEAD
-        order_by = self.request.GET.get('order_by')
-        if order_by:
-            direction = self.request.GET.get('direction')
-            direction = '-' if direction == 'des' else ''
-=======
         order_by = self.request.GET.get('order_by', 'id')
         direction = self.request.GET.get('direction', 'asc')
         if order_by != "name":
@@ -235,7 +210,6 @@
                 direction = ''
             if direction == 'des':
                 direction = '-'
->>>>>>> d3b1da63
             order_by = direction + order_by
 
         project_search_form = ProjectSearchForm(self.request.GET)
@@ -335,18 +309,11 @@
 
     def get_queryset(self):
 
-<<<<<<< HEAD
-        order_by = self.request.GET.get('order_by')
-        if order_by:
-            direction = self.request.GET.get('direction')
-            direction = '-' if direction == 'des' else ''
-=======
         order_by = self.request.GET.get('order_by', 'id')
         direction = self.request.GET.get('direction', '')
         if order_by != "name":
             if direction == 'des':
                 direction = '-'
->>>>>>> d3b1da63
             order_by = direction + order_by
 
         project_search_form = ProjectSearchForm(self.request.GET)
@@ -1325,7 +1292,7 @@
     def get(self, request, *args, **kwargs):
         project_obj = get_object_or_404(Project, pk=self.kwargs.get('pk'))
         project_attribute_pk = self.kwargs.get('project_attribute_pk')
-       
+
 
         if project_obj.projectattribute_set.filter(pk=project_attribute_pk).exists():
             project_attribute_obj = project_obj.projectattribute_set.get(

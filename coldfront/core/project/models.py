import datetime
<<<<<<< HEAD
=======
import textwrap
>>>>>>> d3b1da63
from enum import Enum

from django.core.exceptions import ValidationError
from django.core.validators import MinLengthValidator
from django.conf import settings
from django.db import models
from ast import literal_eval
from coldfront.core.utils.validate import AttributeValidator
from model_utils.models import TimeStampedModel
from simple_history.models import HistoricalRecords

from coldfront.core.field_of_science.models import FieldOfScience
from coldfront.core.utils.common import import_from_settings

PROJECT_ENABLE_PROJECT_REVIEW = import_from_settings('PROJECT_ENABLE_PROJECT_REVIEW', False)

class ProjectPermission(Enum):
<<<<<<< HEAD
=======
    """ A project permission stores the user, manager, pi, and update fields of a project. """

>>>>>>> d3b1da63
    USER = 'user'
    MANAGER = 'manager'
    PI = 'pi'
    UPDATE = 'update'

class ProjectStatusChoice(TimeStampedModel):
    """ A project status choice indicates the status of the project. Examples include Active, Archived, and New. 
    
    Attributes:
        name (str): name of project status choice
    """
    class Meta:
        ordering = ('name',)

    class ProjectStatusChoiceManager(models.Manager):
        def get_by_natural_key(self, name):
            return self.get(name=name)

    name = models.CharField(max_length=64, unique=True)
    objects = ProjectStatusChoiceManager()

    def __str__(self):
        return self.name

    def natural_key(self):
        return (self.name,)

class Project(TimeStampedModel):
    """ A project is a container that includes users, allocations, publications, grants, and other research output. 
    
    Attributes:
        title (str): name of the project
        pi (User): represents the User object of the project's PI
        description (str): description of the project
        field_of_science (FieldOfScience): represents the field of science for this project
        status (ProjectStatusChoice): represents the ProjectStatusChoice of this project
        force_review (bool): indicates whether or not to force a review for the project
        requires_review (bool): indicates whether or not the project requires review
    """
    class Meta:
        ordering = ['title']
        unique_together = ('title', 'pi')

        permissions = (
            ("can_view_all_projects", "Can view all projects"),
            ("can_review_pending_project_reviews", "Can review pending project reviews"),
        )

    class ProjectManager(models.Manager):
        def get_by_natural_key(self, title, pi_username):
            return self.get(title=title, pi__username=pi_username)


    DEFAULT_DESCRIPTION = '''
We do not have information about your research. Please provide a detailed description of your work and update your field of science. Thank you!
        '''

    title = models.CharField(max_length=255,)
    pi = models.ForeignKey(settings.AUTH_USER_MODEL, on_delete=models.CASCADE,)
    description = models.TextField(
        default=DEFAULT_DESCRIPTION,
        validators=[
            MinLengthValidator(
                10,
                'The project description must be > 10 characters.',
            )
        ],
    )

    field_of_science = models.ForeignKey(FieldOfScience, on_delete=models.CASCADE, default=FieldOfScience.DEFAULT_PK)
    status = models.ForeignKey(ProjectStatusChoice, on_delete=models.CASCADE)
    force_review = models.BooleanField(default=False)
    requires_review = models.BooleanField(default=True)
    history = HistoricalRecords()
    objects = ProjectManager()

    def clean(self):
        """ Validates the project and raises errors if the project is invalid. """

        if 'Auto-Import Project'.lower() in self.title.lower():
            raise ValidationError('You must update the project title. You cannot have "Auto-Import Project" in the title.')

        if 'We do not have information about your research. Please provide a detailed description of your work and update your field of science. Thank you!' in self.description:
            raise ValidationError('You must update the project description.')

    @property
    def last_project_review(self):
        """
        Returns:
            ProjectReview: the last project review that was created for this project
        """

        if self.projectreview_set.exists():
            return self.projectreview_set.order_by('-created')[0]
        return None

    @property
    def latest_grant(self):
        """
        Returns:
            Grant: the most recent grant for this project, or None if there are no grants
        """

        if self.grant_set.exists():
            return self.grant_set.order_by('-modified')[0]
        return None

    @property
    def latest_publication(self):
        """
        Returns:
            Publication: the most recent publication for this project, or None if there are no publications
        """

        if self.publication_set.exists():
            return self.publication_set.order_by('-created')[0]
        return None

    @property
    def needs_review(self):
        """
        Returns:
            bool: whether or not the project needs review
        """

        if self.status.name == 'Archived':
            return False

        now = datetime.datetime.now(datetime.timezone.utc)

        if self.force_review is True:
            return True

        if not PROJECT_ENABLE_PROJECT_REVIEW:
            return False

        if self.requires_review is False:
            return False

        if self.projectreview_set.exists():
            last_review = self.projectreview_set.order_by('-created')[0]
            last_review_over_365_days = (now - last_review.created).days > 365
        else:
            last_review = None

        days_since_creation = (now - self.created).days

        if days_since_creation > 365 and last_review is None:
            return True

        if last_review and last_review_over_365_days:
            return True

        return False

    def user_permissions(self, user):
<<<<<<< HEAD
        """Return list of a user's permissions for the project
        """
        if user.is_superuser:
            return list(ProjectPermission)

        user_conditions = (models.Q(status__name__in=('Active', 'New')) & models.Q(user=user))
        if not self.projectuser_set.filter(user_conditions).exists():
            return []

        permissions = [ProjectPermission.USER]

        if self.projectuser_set.filter(user_conditions & models.Q(role__name='Manager')).exists():
            permissions.append(ProjectPermission.MANAGER)

        if self.projectuser_set.filter(user_conditions & models.Q(project__pi_id=user.id)).exists():
            permissions.append(ProjectPermission.PI)

        if ProjectPermission.MANAGER in permissions or ProjectPermission.PI in permissions:
            permissions.append(ProjectPermission.UPDATE)

        return permissions

    def has_perm(self, user, perm):
        """Return true if user has permission for the project
        """
        perms = self.user_permissions(user)
        return perm in perms

    def __str__(self):
        return self.title
=======
        """
        Params:
            user (User): represents the user whose permissions are to be retrieved
>>>>>>> d3b1da63

        Returns:
            list[ProjectPermission]: a list of the user's permissions for the project
        """

        if user.is_superuser:
            return list(ProjectPermission)

        user_conditions = (models.Q(status__name__in=('Active', 'New')) & models.Q(user=user))
        if not self.projectuser_set.filter(user_conditions).exists():
            return []

        permissions = [ProjectPermission.USER]

        if self.projectuser_set.filter(user_conditions & models.Q(role__name='Manager')).exists():
            permissions.append(ProjectPermission.MANAGER)

        if self.projectuser_set.filter(user_conditions & models.Q(project__pi_id=user.id)).exists():
            permissions.append(ProjectPermission.PI)

        if ProjectPermission.MANAGER in permissions or ProjectPermission.MANAGER in permissions:
            permissions.append(ProjectPermission.UPDATE)

        return permissions

    def has_perm(self, user, perm):
        """
        Params:
            user (User): user to check permissions for
            perm (ProjectPermission): permission to check for in user's list

        Returns:
            bool: whether or not the user has the specified permission
        """

        perms = self.user_permissions(user)
        return perm in perms

    def __str__(self):
        return self.title

    def natural_key(self):
        return (self.title,) + self.pi.natural_key()

class ProjectAdminComment(TimeStampedModel):
    """ A project admin comment is a comment that an admin can make on a project. 
    
    Attributes:
        project (Project): links the project the comment is from to the comment
        author (User): represents the admin who authored the comment
        comment (str): text input from the project admin containing the comment
    """

    project = models.ForeignKey(Project, on_delete=models.CASCADE)
    author = models.ForeignKey(settings.AUTH_USER_MODEL, on_delete=models.CASCADE)
    comment = models.TextField()

    def __str__(self):
        return self.comment

class ProjectUserMessage(TimeStampedModel):
    """ A project user message is a message sent to a user in a project. 
    
    Attributes:
        project (Project): links the project the message is from to the message
        author (User): represents the user who authored the message
        is_private (bool): indicates whether or not the message is private
        message (str): text input from the user containing the message
    """

    project = models.ForeignKey(Project, on_delete=models.CASCADE)
    author = models.ForeignKey(settings.AUTH_USER_MODEL, on_delete=models.CASCADE)
    is_private = models.BooleanField(default=True)
    message = models.TextField()

    def __str__(self):
        return self.message

class ProjectReviewStatusChoice(TimeStampedModel):
    """ A project review status choice is an option a user can choose when setting a project's status. Examples include Completed and Pending.
    
    Attributes:
        name (str): name of the status choice
    """

    name = models.CharField(max_length=64)

    def __str__(self):
        return self.name

    class Meta:
        ordering = ['name', ]

class ProjectReview(TimeStampedModel):
    """ A project review is what a user submits to their PI when their project status is Pending. 
    
    Attributes:
        project (Project): links the project to its review
        status (ProjectReviewStatusChoice): links the project review to its status
        reason_for_not_updating_project (str): text input from the user indicating why the project was not updated
    """

    project = models.ForeignKey(Project, on_delete=models.CASCADE)
    status = models.ForeignKey(ProjectReviewStatusChoice, on_delete=models.CASCADE, verbose_name='Status')
    reason_for_not_updating_project = models.TextField(blank=True, null=True)
    history = HistoricalRecords()

class ProjectUserRoleChoice(TimeStampedModel):
    """ A project user role choice is an option a PI, manager, or admin has while selecting a user's role. Examples include Manager and User.
    
    Attributes:
        name (str): name of the user role choice  
    """

    class Meta:
        ordering = ['name', ]

    class ProjectUserRoleChoiceManager(models.Manager):
        def get_by_natural_key(self, name):
            return self.get(name=name)

    name = models.CharField(max_length=64, unique=True)
    objects = ProjectUserRoleChoiceManager()

    def __str__(self):
        return self.name

    def natural_key(self):
        return (self.name,)

class ProjectUserStatusChoice(TimeStampedModel):
    """ A project user status choice indicates the status of a project user. Examples include Active, Pending, and Denied.
    
    Attributes:
        name (str): name of the project user status choice
    """
    class Meta:
        ordering = ['name', ]

    class ProjectUserStatusChoiceManager(models.Manager):
        def get_by_natural_key(self, name):
            return self.get(name=name)

    name = models.CharField(max_length=64, unique=True)
    objects = ProjectUserStatusChoiceManager()

    def __str__(self):
        return self.name

    def natural_key(self):
        return (self.name,)

class ProjectUser(TimeStampedModel):
    """ A project user represents a user on the project.
    
    Attributes:
        user (User): represents the User object of the project user
        project (Project): links user to its project
        role (ProjectUserRoleChoice): links the project user role choice to the user
        status (ProjectUserStatusChoice): links the project user status choice to the user
        enable_notifications (bool): indicates whether or not the user should enable notifications
    """

    user = models.ForeignKey(settings.AUTH_USER_MODEL, on_delete=models.CASCADE)
    project = models.ForeignKey(Project, on_delete=models.CASCADE)
    role = models.ForeignKey(ProjectUserRoleChoice, on_delete=models.CASCADE)
    status = models.ForeignKey(ProjectUserStatusChoice, on_delete=models.CASCADE, verbose_name='Status')
    enable_notifications = models.BooleanField(default=True)
    history = HistoricalRecords()

    def __str__(self):
        return '%s %s (%s)' % (self.user.first_name, self.user.last_name, self.user.username)

    class Meta:
        unique_together = ('user', 'project')
        verbose_name_plural = "Project User Status"

class AttributeType(TimeStampedModel):
    """ An attribute type indicates the data type of the attribute. Examples include Date, Float, Int, Text, and Yes/No. 
    
    Attributes:
        name (str): name of attribute data type
    """
    
    name = models.CharField(max_length=64)

    def __str__(self):
        return self.name

    class Meta:
        ordering = ['name', ]

class ProjectAttributeType(TimeStampedModel):
    """ A project attribute type indicates the type of the attribute. Examples include Project ID and Account Number. 
    
    Attributes:
        attribute_type (AttributeType): indicates the data type of the attribute
        name (str): name of project attribute type
        has_usage (bool): indicates whether or not the attribute type has usage
        is_required (bool): indicates whether or not the attribute is required
        is_unique (bool): indicates whether or not the value is unique
        is_private (bool): indicates whether or not the attribute type is private
        is_changeable (bool): indicates whether or not the attribute type is changeable
    """

    attribute_type = models.ForeignKey(AttributeType, on_delete=models.CASCADE)
    name = models.CharField(max_length=50)
    has_usage = models.BooleanField(default=False)
    is_required = models.BooleanField(default=False)
    is_unique = models.BooleanField(default=False)
    is_private = models.BooleanField(default=True)
    is_changeable = models.BooleanField(default=False)
    history = HistoricalRecords()

    def __str__(self):
        return '%s (%s)' % (self.name, self.attribute_type.name)

    def __repr__(self) -> str:
        return str(self)

    class Meta:
        ordering = ['name', ]

class ProjectAttribute(TimeStampedModel):
    """ A project attribute class links a project attribute type and a project. 
    
    Attributes:
        proj_attr_type (ProjectAttributeType): project attribute type to link
        project (Project): project to link
        value (str): value of the project attribute
    """

    proj_attr_type = models.ForeignKey(ProjectAttributeType, on_delete=models.CASCADE)
    project = models.ForeignKey(Project, on_delete=models.CASCADE)

    value = models.CharField(max_length=128)
    history = HistoricalRecords()

    def save(self, *args, **kwargs):
        """ Saves the project attribute. """
        super().save(*args, **kwargs)
        if self.proj_attr_type.has_usage and not ProjectAttributeUsage.objects.filter(project_attribute=self).exists():
            ProjectAttributeUsage.objects.create(
                project_attribute=self)

    def clean(self):
        """ Validates the project and raises errors if the project is invalid. """
        if self.proj_attr_type.is_unique and self.project.projectattribute_set.filter(proj_attr_type=self.proj_attr_type).exists():
            raise ValidationError("'{}' attribute already exists for this project.".format(
                self.proj_attr_type))

        expected_value_type = self.proj_attr_type.attribute_type.name.strip()

        validator = AttributeValidator(self.value)

        if expected_value_type == "Int":
            validator.validate_int()
        elif expected_value_type == "Float":
            validator.validate_float()
        elif expected_value_type == "Yes/No":
            validator.validate_yes_no()
        elif expected_value_type == "Date":
            validator.validate_date()

    def __str__(self):
        return '%s' % (self.proj_attr_type.name)

class ProjectAttributeUsage(TimeStampedModel):
    """ Project attribute usage indicates the usage of a project attribute. 
    
    Attributes:
        project_attribute (ProjectAttribute): links the usage to its project attribute
        value (float): usage value of the project attribute
    """

    project_attribute = models.OneToOneField(
        ProjectAttribute, on_delete=models.CASCADE, primary_key=True)
    value = models.FloatField(default=0)
    history = HistoricalRecords()

    def __str__(self):
        return '{}: {}'.format(self.project_attribute.proj_attr_type.name, self.value)<|MERGE_RESOLUTION|>--- conflicted
+++ resolved
@@ -1,15 +1,10 @@
 import datetime
-<<<<<<< HEAD
-=======
-import textwrap
->>>>>>> d3b1da63
 from enum import Enum
 
 from django.core.exceptions import ValidationError
 from django.core.validators import MinLengthValidator
 from django.conf import settings
 from django.db import models
-from ast import literal_eval
 from coldfront.core.utils.validate import AttributeValidator
 from model_utils.models import TimeStampedModel
 from simple_history.models import HistoricalRecords
@@ -20,19 +15,16 @@
 PROJECT_ENABLE_PROJECT_REVIEW = import_from_settings('PROJECT_ENABLE_PROJECT_REVIEW', False)
 
 class ProjectPermission(Enum):
-<<<<<<< HEAD
-=======
     """ A project permission stores the user, manager, pi, and update fields of a project. """
 
->>>>>>> d3b1da63
     USER = 'user'
     MANAGER = 'manager'
     PI = 'pi'
     UPDATE = 'update'
 
 class ProjectStatusChoice(TimeStampedModel):
-    """ A project status choice indicates the status of the project. Examples include Active, Archived, and New. 
-    
+    """ A project status choice indicates the status of the project. Examples include Active, Archived, and New.
+
     Attributes:
         name (str): name of project status choice
     """
@@ -53,8 +45,8 @@
         return (self.name,)
 
 class Project(TimeStampedModel):
-    """ A project is a container that includes users, allocations, publications, grants, and other research output. 
-    
+    """ A project is a container that includes users, allocations, publications, grants, and other research output.
+
     Attributes:
         title (str): name of the project
         pi (User): represents the User object of the project's PI
@@ -181,9 +173,14 @@
         return False
 
     def user_permissions(self, user):
-<<<<<<< HEAD
-        """Return list of a user's permissions for the project
-        """
+        """
+        Params:
+            user (User): represents the user whose permissions are to be retrieved
+
+        Returns:
+            list[ProjectPermission]: a list of the user's permissions for the project
+        """
+
         if user.is_superuser:
             return list(ProjectPermission)
 
@@ -205,44 +202,6 @@
         return permissions
 
     def has_perm(self, user, perm):
-        """Return true if user has permission for the project
-        """
-        perms = self.user_permissions(user)
-        return perm in perms
-
-    def __str__(self):
-        return self.title
-=======
-        """
-        Params:
-            user (User): represents the user whose permissions are to be retrieved
->>>>>>> d3b1da63
-
-        Returns:
-            list[ProjectPermission]: a list of the user's permissions for the project
-        """
-
-        if user.is_superuser:
-            return list(ProjectPermission)
-
-        user_conditions = (models.Q(status__name__in=('Active', 'New')) & models.Q(user=user))
-        if not self.projectuser_set.filter(user_conditions).exists():
-            return []
-
-        permissions = [ProjectPermission.USER]
-
-        if self.projectuser_set.filter(user_conditions & models.Q(role__name='Manager')).exists():
-            permissions.append(ProjectPermission.MANAGER)
-
-        if self.projectuser_set.filter(user_conditions & models.Q(project__pi_id=user.id)).exists():
-            permissions.append(ProjectPermission.PI)
-
-        if ProjectPermission.MANAGER in permissions or ProjectPermission.MANAGER in permissions:
-            permissions.append(ProjectPermission.UPDATE)
-
-        return permissions
-
-    def has_perm(self, user, perm):
         """
         Params:
             user (User): user to check permissions for
@@ -262,8 +221,8 @@
         return (self.title,) + self.pi.natural_key()
 
 class ProjectAdminComment(TimeStampedModel):
-    """ A project admin comment is a comment that an admin can make on a project. 
-    
+    """ A project admin comment is a comment that an admin can make on a project.
+
     Attributes:
         project (Project): links the project the comment is from to the comment
         author (User): represents the admin who authored the comment
@@ -278,8 +237,8 @@
         return self.comment
 
 class ProjectUserMessage(TimeStampedModel):
-    """ A project user message is a message sent to a user in a project. 
-    
+    """ A project user message is a message sent to a user in a project.
+
     Attributes:
         project (Project): links the project the message is from to the message
         author (User): represents the user who authored the message
@@ -297,7 +256,7 @@
 
 class ProjectReviewStatusChoice(TimeStampedModel):
     """ A project review status choice is an option a user can choose when setting a project's status. Examples include Completed and Pending.
-    
+
     Attributes:
         name (str): name of the status choice
     """
@@ -311,8 +270,8 @@
         ordering = ['name', ]
 
 class ProjectReview(TimeStampedModel):
-    """ A project review is what a user submits to their PI when their project status is Pending. 
-    
+    """ A project review is what a user submits to their PI when their project status is Pending.
+
     Attributes:
         project (Project): links the project to its review
         status (ProjectReviewStatusChoice): links the project review to its status
@@ -326,9 +285,9 @@
 
 class ProjectUserRoleChoice(TimeStampedModel):
     """ A project user role choice is an option a PI, manager, or admin has while selecting a user's role. Examples include Manager and User.
-    
-    Attributes:
-        name (str): name of the user role choice  
+
+    Attributes:
+        name (str): name of the user role choice
     """
 
     class Meta:
@@ -349,7 +308,7 @@
 
 class ProjectUserStatusChoice(TimeStampedModel):
     """ A project user status choice indicates the status of a project user. Examples include Active, Pending, and Denied.
-    
+
     Attributes:
         name (str): name of the project user status choice
     """
@@ -371,7 +330,7 @@
 
 class ProjectUser(TimeStampedModel):
     """ A project user represents a user on the project.
-    
+
     Attributes:
         user (User): represents the User object of the project user
         project (Project): links user to its project
@@ -395,12 +354,12 @@
         verbose_name_plural = "Project User Status"
 
 class AttributeType(TimeStampedModel):
-    """ An attribute type indicates the data type of the attribute. Examples include Date, Float, Int, Text, and Yes/No. 
-    
+    """ An attribute type indicates the data type of the attribute. Examples include Date, Float, Int, Text, and Yes/No.
+
     Attributes:
         name (str): name of attribute data type
     """
-    
+
     name = models.CharField(max_length=64)
 
     def __str__(self):
@@ -410,8 +369,8 @@
         ordering = ['name', ]
 
 class ProjectAttributeType(TimeStampedModel):
-    """ A project attribute type indicates the type of the attribute. Examples include Project ID and Account Number. 
-    
+    """ A project attribute type indicates the type of the attribute. Examples include Project ID and Account Number.
+
     Attributes:
         attribute_type (AttributeType): indicates the data type of the attribute
         name (str): name of project attribute type
@@ -441,8 +400,8 @@
         ordering = ['name', ]
 
 class ProjectAttribute(TimeStampedModel):
-    """ A project attribute class links a project attribute type and a project. 
-    
+    """ A project attribute class links a project attribute type and a project.
+
     Attributes:
         proj_attr_type (ProjectAttributeType): project attribute type to link
         project (Project): project to link
@@ -485,8 +444,8 @@
         return '%s' % (self.proj_attr_type.name)
 
 class ProjectAttributeUsage(TimeStampedModel):
-    """ Project attribute usage indicates the usage of a project attribute. 
-    
+    """ Project attribute usage indicates the usage of a project attribute.
+
     Attributes:
         project_attribute (ProjectAttribute): links the usage to its project attribute
         value (float): usage value of the project attribute

--- conflicted
+++ resolved
@@ -132,12 +132,8 @@
 
 class ProjectUserMessage(TimeStampedModel):
     project = models.ForeignKey(Project, on_delete=models.CASCADE)
-<<<<<<< HEAD
     author = models.ForeignKey(settings.AUTH_USER_MODEL, on_delete=models.CASCADE)
-=======
-    author = models.ForeignKey(User, on_delete=models.CASCADE)
     is_private = models.BooleanField(default=True)
->>>>>>> 7d905ef0
     message = models.TextField()
 
     def __str__(self):

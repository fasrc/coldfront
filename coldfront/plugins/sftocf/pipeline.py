import os
import re
import json
import time
import logging
from pathlib import Path
from datetime import datetime, timedelta

import requests
from ifxbilling.models import Account, BillingRecord, ProductUsage
from django.utils import timezone
from django.contrib.auth import get_user_model

from coldfront.core.utils.common import import_from_settings
from coldfront.core.project.models import Project
<<<<<<< HEAD
from coldfront.core.allocation.models import (Allocation,
                                            AllocationUser,
                                            AllocationAttribute,
                                            AllocationUserStatusChoice)
=======
from coldfront.core.resource.models import Resource
from coldfront.core.allocation.models import (Allocation,
                                                AllocationUser,
                                                AllocationAttribute,
                                                AllocationUserStatusChoice)
>>>>>>> e581edee

datestr = datetime.today().strftime("%Y%m%d")
logger = logging.getLogger(__name__)
logger.propagate = False
logger.setLevel(logging.DEBUG)
filehandler = logging.FileHandler(f'coldfront/plugins/sftocf/data/logs/sfc{datestr}.log', 'w')
logger.addHandler(filehandler)


with open("coldfront/plugins/sftocf/servers.json", "r") as myfile:
    svp = json.loads(myfile.read())

def record_process(func):
    """Wrapper function for logging"""
    def call(*args, **kwargs):
        funcdata = "{} {}".format(func.__name__, func.__code__.co_firstlineno)
        logger.debug("\n%s START.", funcdata)
        result = func(*args, **kwargs)
        logger.debug("%s END. output:\n%s\n", funcdata, result)
        return result
    return call

class StarFishServer:
    """Class for interacting with StarFish API.
    """

    def __init__(self, server):
        self.name = server
        self.api_url = f"https://{server}.rc.fas.harvard.edu/api/"
        self.token = self.get_auth_token()
        self.headers = generate_headers(self.token)
        self.volumes = self.get_volume_names()

    @record_process
    def get_auth_token(self):
        """Obtain a token through the auth endpoint.
        """
        username = import_from_settings('SFUSER')
        password = import_from_settings('SFPASS')
        auth_url = self.api_url + "auth/"
        todo = {"username": username, "password": password}
        response = requests.post(auth_url, json=todo)
        # response.status_code
        response_json = response.json()
        token = response_json["token"]
        return token


    # 2A. Generate list of volumes to search, along with top-level paths
    @record_process
    def get_volume_names(self):
        """ Generate a list of the volumes available on the server.
        """
        stor_url = self.api_url + "storage/"
        response = return_get_json(stor_url, self.headers)
        volnames = [i["name"] for i in response["items"]]
        return volnames

    @record_process
    def get_subpaths(self, volpath):
        """Generate list of directories in top layer of designated volpath.
        Parameters
        ----------
        volpath : string
            The volume and path.
        Returns
        -------
        subpaths : list of strings
        """
        getsubpaths_url = self.api_url + "storage/" + volpath
        request = return_get_json(getsubpaths_url, self.headers)
        pathdicts = request["items"]
        subpaths = [i["Basename"] for i in pathdicts]
        return subpaths

    def create_query(self, query, group_by, volpath, sec=3):
        """Produce a Query class object.
        Parameters
        ----------
        query : string
        group_by : string
        volpath : string
        sec : integer, optional

        Returns
        -------
        query : Query class object
        """
        query = StarFishQuery(
            self.headers, self.api_url, query, group_by, volpath, sec=sec
        )
        return query

    @record_process
    def get_vol_membership(self, volume, type):
        url = self.api_url + f"mapping/{type}_membership?volume_name=" + volume
        member_list = return_get_json(url, self.headers)
        return member_list

    @record_process
    def get_vol_user_name_ids(self, volume):
        usermap_url = self.api_url + "mapping/user?volume_name=" + volume
        users = return_get_json(usermap_url, self.headers)
        userdict = {u["uid"]: u["name"] for u in users}
        return userdict


class StarFishQuery:
    def __init__(self, headers, api_url, query, group_by, volpath, sec=3):
        self.api_url = api_url
        self.headers = headers
        self.query_id = self.post_async_query(query, group_by, volpath)
        self.result = self.return_results_once_prepared(sec=sec)

    @record_process
    def post_async_query(self, query, group_by, volpath):
        query_url = self.api_url + "async/query/"

        params = {
            "volumes_and_paths": volpath,
            "queries": query,
            "format": "parent_path fn type size blck ct mt at uid gid mode",
            "sort_by": group_by,
            "group_by": group_by,
            "limit": "100000",
            "force_tag_inherit": "false",
            "output_format": "json",
            "delimiter": ",",
            "escape_paths": "false",
            "print_headers": "true",
            "size_unit": "B",
            "humanize_nested": "false",
            "mount_agent": "None",
        }
        r = requests.post(query_url, params=params, headers=self.headers)
        response = r.json()
        logger.debug("response: %s", response)
        return response["query_id"]

    @record_process
    def return_results_once_prepared(self, sec=3):
        while True:
            query_check_url = self.api_url + "async/query/" + self.query_id
            response = return_get_json(query_check_url, self.headers)
            if response["is_done"] == True:
                result = self.return_query_result()
                return result
            time.sleep(sec)

    def return_query_result(self):
        query_result_url = self.api_url + "async/query_result/" + self.query_id
        response = return_get_json(query_result_url, self.headers)
        return response


class ColdFrontDB:

    @record_process
    def produce_lab_dict(self, vol):
        """Create dict of labs to collect and the volumes/tiers associated with them.
        Parameters
        ----------
        vol : string
            If not None, collect only allocations on the specified volume

        Returns
        -------
        labs_resources: dict
            Structured as follows:
            "lab_name": [("volume", "tier"),("volume", "tier")]
        """
        pr_objs = Allocation.objects.only("id", "project")
        pr_dict = {}
        for alloc in pr_objs:
            proj_name = alloc.project.title
            resource_list = alloc.get_resources_as_string.split(', ')
            if proj_name not in pr_dict:
                pr_dict[proj_name] = resource_list
            else:
                pr_dict[proj_name].extend(resource_list)
        lr = pr_dict if not vol else {p:[i for i in r if vol in i] for p, r in pr_dict.items()}
        labs_resources = {p:[tuple(rs.split("/")) for rs in r] for p, r in lr.items()}
        logger.debug("labs_resources:%s", labs_resources)
        return labs_resources


    def check_volume_collection(self, lr, homepath="./coldfront/plugins/sftocf/data/"):
        '''
        for each lab-resource combination in parameter lr, check existence of corresponding
        file in data path. If a file for that lab-resource combination that is <2 days old
        exists, mark it as collected. If not, slate lab-resource combination for collection.

        Parameters
        ----------
        lr : dict
            Keys are labnames, values are a list of (volume, tier) tuples.

        Returns
        -------
        filepaths : list
            List of lab usage files that have already been created.
        to_collect : list
            list of tuples - (labname, volume, tier, filename)
        '''
        filepaths = []
        to_collect = []
        labs_resources = [(l, res[0], res[1]) for l, r in lr.items() for res in r]
        logger.debug("labs_resources:%s", labs_resources)

        yesterdaystr = (datetime.today()-timedelta(1)).strftime("%Y%m%d")
        dates = [yesterdaystr, datestr]

        for lr_pair in labs_resources:
            lab = lr_pair[0]
            resource = lr_pair[1]
            tier = lr_pair[2]
            fpaths = [f"{homepath}{lab}_{resource}_{n}.json" for n in dates]
            if any(Path(fpath).exists() for fpath in fpaths):
                for fpath in fpaths:
                    if Path(fpath).exists():
                        filepaths.append(fpath)
            else:
                to_collect.append((lab, resource, tier, fpaths[-1],))

        return filepaths, to_collect


    def pull_sf(self, volume=None):
        """Query Starfish to produce json files of lab usage data.
        Return a set of produced filepaths.
        """
        # 1. produce dict of all labs to be collected and the volumes on which their data is located
        lr = self.produce_lab_dict(volume)
        # 2. produce list of files that have been collected and list of lab/volume/filename tuples to collect
        filepaths, to_collect = self.check_volume_collection(lr)
        # 3. produce set of all volumes to be queried
        vol_set = {i[1] for i in to_collect}
        servers_vols = [(k, vol) for k, v in svp.items() for vol in vol_set if vol in v.keys()]
        for server_vol in servers_vols:
            s = server_vol[0]
            vol = server_vol[1]
            paths = svp[s][vol]
            to_collect_subset = [t for t in to_collect if t[1] == vol]
            logger.debug("vol:%s\nto_collect_subset:%s", vol, to_collect_subset)
            server = StarFishServer(s)
            fpaths = collect_starfish_usage(server, vol, paths, to_collect_subset)
            filepaths.extend(fpaths)
        return set(filepaths)


    def push_cf(self, filepaths, clean):
        for f in filepaths:
            errors = False
            content = read_json(f)
            usernames = [d['username'] for d in content['contents']]
            resource = content['volume'] + "/" + content['tier']

            user_models = get_user_model().objects.only("id","username")\
                    .filter(username__in=usernames)
            log_missing_user_models(content["project"], user_models, usernames)

            project = Project.objects.get(title=content["project"])
            # find project allocation
            try:
                allocation = Allocation.objects.get(project=project, resources__name=resource)
            except Allocation.MultipleObjectsReturned:
                logger.debug("Too many allocations for project id %s; choosing one with 'Allocation Information' in justification.",
                                                                project.id)

                # try:
                allocation = Allocation.objects.get(
                    project=project,
                    resources__name=resource,
                    justification__icontains='Allocation Information',
                    justification__endswith=project.title)
                # except Allocation.MultipleObjectsReturned:
                #     logger.warning("Too many allocations for project id {project.id}, matching justifications; choosing the first. Fix this duplication.")
                #     allocations = Allocation.objects.filter(
                #         project_id=project.id,
                #         justification__icontains='Allocation Information',
                #         justification__endswith=project.title)
                #     for a in allocations:
                #         logger.warning(f"Duplicate item:{a}")
                #     allocation = allocations.first()
            logger.debug("%s\n usernames: %s\n user_models: %s",
                    project.title, usernames, [u.username for u in user_models])

            for user in user_models:
                userdict = next(d for d in content['contents'] if d["username"] == user.username)
                model = user_models.get(username=userdict["username"])
                try:
                    self.update_usage(model, userdict, allocation)
                except Exception as e:
                    logger.warning("EXCEPTION FOR ENTRY: %s", e, exc_info=True)
                    errors = True
            if not errors and clean:
                os.remove(f)
        logger.debug("push_cf complete")


    def update_usage(self, user, userdict, allocation):
        usage, unit = split_num_string(userdict["size_sum_hum"])
        logger.debug("entering for user: %s", user.username)
        try:
            allocationuser = AllocationUser.objects.get(
                allocation=allocation, user=user
            )
        except AllocationUser.DoesNotExist:
            logger.info("creating allocation user:")
            AllocationUser.objects.create(
                allocation=allocation,
                created=timezone.now(),
                status=AllocationUserStatusChoice.objects.get(name='Active'),
                user=user
            )
            allocationuser = AllocationUser.objects.get(
                allocation=allocation, user=user
            )

        allocationuser.usage_bytes = userdict["size_sum"]
        allocationuser.usage = usage
        allocationuser.unit = unit
        # automatically updates "modified" field & adds old record to history
        allocationuser.save()
        logger.debug("successful entry: %s, %s", userdict['groupname'], userdict['username'])



def clean_data_dir(homepath):
    """Remove json from data folder that's more than a week old
    """
    files = os.listdir(homepath)
    json_files = [f for f in files if ".json" in f]
    now = time.time()
    for f in json_files:
        fpath = f"{homepath}{f}"
        created = os.stat(fpath).st_ctime
        if created < now - 7 * 86400:
            os.remove(fpath)

def write_update_file_line(filepath, patterns):
    with open(filepath, 'a+') as f:
        f.seek(0)
        for pattern in patterns:
            if not any(pattern == line.rstrip('\r\n') for line in f):
                f.write(pattern + '\n')

def split_num_string(x):
    n = re.search(r"\d*\.?\d+", x).group()
    s = x.replace(n, "")
    return n, s

def return_get_json(url, headers):
    response = requests.get(url, headers=headers)
    return response.json()

def save_json(file, contents):
    with open(file, "w") as fp:
        json.dump(contents, fp, sort_keys=True, indent=4)

def read_json(filepath):
    logger.debug(f"read_json for {filepath}")
    with open(filepath, "r") as json_file:
        data = json.loads(json_file.read())
    return data

def locate_or_create_dirpath(dpath):
    if not os.path.exists(dpath):
        os.makedirs(dpath)
        logger.info("created new directory %s", dpath)

@record_process
def collect_starfish_usage(server, volume, volumepath, projects):
    """
    Parameters
    ----------
    server : object
    volume : string
    volumepath : list of strings
    projects : list of tuples

    Returns
    -------
    filepaths : list of strings
    """
    filepaths = []
    datestr = datetime.today().strftime("%Y%m%d")
    locate_or_create_dirpath("./coldfront/plugins/sftocf/data/")
    logger.debug("projects: %s", projects)
    for t in projects:
        p = t[0]
        tier = t[2]
        filepath = t[3]
        lab_volpath = volumepath[1] if "_l3" in p else volumepath[0]
        logger.debug("filepath: %s lab: %s volpath: %s", filepath, p, lab_volpath)
        usage_query = server.create_query(
            f"type=f groupname={p}", "username, groupname", f"{volume}:{lab_volpath}"
        )
        data = usage_query.result
        logger.debug("usage_query.result: %s", data)
        if not data:
            logger.warning("No starfish result for lab %s", p)
        elif type(data) is dict and "error" in data:
            logger.warning("Error in starfish result for lab %s:\n%s", p, data)
        else:
            data = usage_query.result
            logger.debug(data)
            record = {
                "server": server.name,
                "volume": volume,
                "path": lab_volpath,
                "project": p,
                "tier": tier,
                "date": datestr,
                "contents": data,
            }
            save_json(filepath, record)
            filepaths.append(filepath)
    return filepaths


def log_missing_user_models(groupname, user_models, usernames):
    """Identify and record any usernames that lack a matching user_models entry.
    """
    missing_unames = [u for u in usernames if u not in [m.username for m in user_models]]
    if missing_unames:
        fpath = './coldfront/plugins/sftocf/data/missing_ifxusers.csv'
        patterns = [f"{groupname},{uname},{datestr}" for uname in missing_unames]
        write_update_file_line(fpath, patterns)
        logger.warning("no IfxUser found for users: %s", missing_unames)


def use_zone(project_name):
    # attribute type ID will need to change to match the zone flag.
    try:
        allocation = Allocation.objects.get(justification__contains=project_name)
    except Allocation.MultipleObjectsReturned:
        logger.debug("Too many allocations for project %s; narrowing to the one that ends with project name",
                                                                    project_name)
        allocation = Allocation.objects.get(
            justification__endswith=project_name)
        logger.debug("EXCEPT a_id:%s", allocation.id)
    except Allocation.DoesNotExist:
        return False
    if allocation:
        aa_entries = AllocationAttribute.objects.filter(allocation=allocation.id)
        for aa in aa_entries:
            if int(aa.allocation_attribute_type_id) == 747 and aa.value == "True":
                return True
    return False


def generate_headers(token):
    """Generate "headers" attribute by using the "token" attribute.
    """
    headers = {
        "accept": "application/json",
        "Authorization": "Bearer {}".format(token),
    }
    return headers<|MERGE_RESOLUTION|>--- conflicted
+++ resolved
@@ -13,18 +13,10 @@
 
 from coldfront.core.utils.common import import_from_settings
 from coldfront.core.project.models import Project
-<<<<<<< HEAD
 from coldfront.core.allocation.models import (Allocation,
                                             AllocationUser,
                                             AllocationAttribute,
                                             AllocationUserStatusChoice)
-=======
-from coldfront.core.resource.models import Resource
-from coldfront.core.allocation.models import (Allocation,
-                                                AllocationUser,
-                                                AllocationAttribute,
-                                                AllocationUserStatusChoice)
->>>>>>> e581edee
 
 datestr = datetime.today().strftime("%Y%m%d")
 logger = logging.getLogger(__name__)

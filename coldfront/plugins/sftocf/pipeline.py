import os
import re
import json
import time
import logging
import requests
from pathlib import Path
from datetime import datetime, timedelta

from django.utils import timezone
from ifxuser.models import IfxUser, Organization
from django.contrib.auth import get_user_model
from ifxbilling.models import Account, BillingRecord, ProductUsage

from coldfront.core.utils.common import import_from_settings
<<<<<<< HEAD
from coldfront.core.project.models import Project
from coldfront.core.allocation.models import Allocation, AllocationUser, AllocationAttribute, AllocationUserStatusChoice
=======
from coldfront.core.project.models import Project, ProjectUser
from coldfront.core.allocation.models import (Allocation, 
                                            AllocationUser, 
                                            AllocationAttribute, 
                                            AllocationUserStatusChoice)
>>>>>>> a873a358

datestr = datetime.today().strftime("%Y%m%d")
logger = logging.getLogger(__name__)
logger.propagate = False
logger.setLevel(logging.DEBUG)
filehandler = logging.FileHandler(f'coldfront/plugins/sftocf/data/logs/sfc{datestr}.log', 'w')
logger.addHandler(filehandler)


with open("coldfront/plugins/sftocf/servers.json", "r") as myfile:
    svp = json.loads(myfile.read())

def record_process(func):
    """Wrapper function for logging"""
    def call(*args, **kwargs):
        funcdata = "{} {}".format(func.__name__, func.__code__.co_firstlineno)
        logger.debug("\n{} START.".format(funcdata))
        result = func(*args, **kwargs)
        logger.debug("{} END. output:\n{}\n".format(funcdata, result))
        return result
    return call

class StarFishServer:
    """Class for interacting with StarFish API.
    """

    def __init__(self, server):
        self.name = server
        self.api_url = f"https://{server}.rc.fas.harvard.edu/api/"
        self.token = self.get_auth_token()
        self.headers = generate_headers(self.token)
        self.volumes = self.get_volume_names()

    @record_process
    def get_auth_token(self):
        """Obtain a token through the auth endpoint.
        """
        username = import_from_settings('SFUSER')
        password = import_from_settings('SFPASS')
        auth_url = self.api_url + "auth/"
        todo = {"username": username, "password": password}
        response = requests.post(auth_url, json=todo)
        # response.status_code
        response_json = response.json()
        token = response_json["token"]
        return token


    # 2A. Generate list of volumes to search, along with top-level paths
    @record_process
    def get_volume_names(self):
        """ Generate a list of the volumes available on the server.
        """
        stor_url = self.api_url + "storage/"
        response = return_get_json(stor_url, self.headers)
        volnames = [i["name"] for i in response["items"]]
        return volnames

    @record_process
    def get_subpaths(self, volpath):
        """Generate list of directories in top layer of designated volpath.
        Parameters
        ----------
        volpath : string
            The volume and path.
        Returns
        -------
        subpaths : list of strings
        """
        getsubpaths_url = self.api_url + "storage/" + volpath
        request = return_get_json(getsubpaths_url, self.headers)
        pathdicts = request["items"]
        subpaths = [i["Basename"] for i in pathdicts]
        return subpaths

    def create_query(self, query, group_by, volpath, sec=3):
        """Produce a Query class object.
        Parameters
        ----------
        query : string
        group_by : string
        volpath : string
        sec : integer, optional

        Returns
        -------
        query : Query class object
        """
        query = StarFishQuery(
            self.headers, self.api_url, query, group_by, volpath, sec=sec
        )
        return query

    @record_process
    def get_vol_membership(self, volume, type):
        url = self.api_url + f"mapping/{type}_membership?volume_name=" + volume
        member_list = return_get_json(url, self.headers)
        return member_list

    @record_process
    def get_vol_user_name_ids(self, volume):
        usermap_url = self.api_url + "mapping/user?volume_name=" + volume
        users = return_get_json(usermap_url, self.headers)
        userdict = {u["uid"]: u["name"] for u in users}
        return userdict


class StarFishQuery:
    def __init__(self, headers, api_url, query, group_by, volpath, sec=3):
        self.api_url = api_url
        self.headers = headers
        self.query_id = self.post_async_query(query, group_by, volpath)
        self.result = self.return_results_once_prepared(sec=sec)

    @record_process
    def post_async_query(self, query, group_by, volpath):
        query_url = self.api_url + "async/query/"

        params = {
            "volumes_and_paths": volpath,
            "queries": query,
            "format": "parent_path fn type size blck ct mt at uid gid mode",
            "sort_by": group_by,
            "group_by": group_by,
            "limit": "100000",
            "force_tag_inherit": "false",
            "output_format": "json",
            "delimiter": ",",
            "escape_paths": "false",
            "print_headers": "true",
            "size_unit": "B",
            "humanize_nested": "false",
            "mount_agent": "None",
        }
        r = requests.post(query_url, params=params, headers=self.headers)
        response = r.json()
        logger.debug(f"response: {response}")
        return response["query_id"]

    @record_process
    def return_results_once_prepared(self, sec=3):
        while True:
            query_check_url = self.api_url + "async/query/" + self.query_id
            response = return_get_json(query_check_url, self.headers)
            if response["is_done"] == True:
                result = self.return_query_result()
                return result
            time.sleep(sec)

    def return_query_result(self):
        query_result_url = self.api_url + "async/query_result/" + self.query_id
        response = return_get_json(query_result_url, self.headers)
        return response


class ColdFrontDB:

    @record_process
    def produce_lab_dict(self, vol):
        """Create dict of labs to collect and the volumes/tiers associated with them.
        Parameters
        ----------
        vol : string
            If not None, collect only allocations on the specified volume

        Returns
        -------
        labs_resources: dict
            Structured as follows:
            "lab_name": [("volume", "tier"),("volume", "tier")]
        """
        pr_objs = Allocation.objects.only("id", "project")
        pr_dict = {}
        for alloc in pr_objs:
            proj_name = alloc.project.title
            resource_list = alloc.get_resources_as_string.split(', ')
            if proj_name not in pr_dict:
                pr_dict[proj_name] = resource_list
            else:
                pr_dict[proj_name].extend(resource_list)
        lr = pr_dict if not vol else {p:[i for i in r if vol in i] for p, r in pr_dict.items()}
        labs_resources = {p:[tuple(rs.split("/")) for rs in r] for p, r in lr.items()}
        logger.debug(f"labs_resources:\n{labs_resources}")
        return labs_resources


    def check_volume_collection(self, lr, homepath="./coldfront/plugins/sftocf/data/"):
        '''
        for each lab-resource combination in parameter lr, check existence of corresponding
        file in data path. If a file for that lab-resource combination that is <2 days old
        exists, mark it as collected. If not, slate lab-resource combination for collection.

        Parameters
        ----------
        lr : dict
            Keys are labnames, values are a list of (volume, tier) tuples.

        Returns
        -------
        filepaths : list
            List of lab usage files that have already been created.
        to_collect : list
            list of tuples - (labname, volume, tier, filename)
        '''
        filepaths = []
        to_collect = []
        labs_resources = [(l, res[0], res[1]) for l, r in lr.items() for res in r]
        logger.debug(f"labs_resources:{labs_resources}")

        yesterdaystr = (datetime.today()-timedelta(1)).strftime("%Y%m%d")
        dates = [yesterdaystr, datestr]

        for lr_pair in labs_resources:
            lab = lr_pair[0]
            resource = lr_pair[1]
            tier = lr_pair[2]
            fpaths = [f"{homepath}{lab}_{resource}_{n}.json" for n in dates]
            if any(Path(fpath).exists() for fpath in fpaths):
                for fpath in fpaths:
                    if Path(fpath).exists():
                        filepaths.append(fpath)
            else:
                to_collect.append((lab, resource, tier, fpaths[-1],))

        return filepaths, to_collect


    def pull_sf(self, volume=None):
        """Query Starfish to produce json files of lab usage data.
        Return a set of produced filepaths.
        """
        # 1. produce dict of all labs to be collected and the volumes on which their data is located
        lr = self.produce_lab_dict(volume)
        # 2. produce list of files that have been collected and list of lab/volume/filename tuples to collect
        filepaths, to_collect = self.check_volume_collection(lr)
        # 3. produce set of all volumes to be queried
        vol_set = {i[1] for i in to_collect}
        servers_vols = [(k, vol) for k, v in svp.items() for vol in vol_set if vol in v.keys()]
        for server_vol in servers_vols:
            s = server_vol[0]
            vol = server_vol[1]
            paths = svp[s][vol]
            to_collect_subset = [t for t in to_collect if t[1] == vol]
            logger.debug(f"vol:{vol}\nto_collect_subset:{to_collect_subset}")
            server = StarFishServer(s)
            fpaths = collect_starfish_usage(server, vol, paths, to_collect_subset)
            filepaths.extend(fpaths)
        return set(filepaths)


    def push_cf(self, filepaths, clean):
        for f in filepaths:
            errors = False
            content = read_json(f)
            usernames = [d['username'] for d in content['contents']]
            resource = content['volume'] + "/" + content['tier']

            user_models = get_user_model().objects.only("id","username")\
                    .filter(username__in=usernames)
            log_missing_user_models(content["project"], user_models, usernames)

            project = Project.objects.get(title=content["project"])
            # find project allocation
            try:
                allocation = Allocation.objects.get(project=project, resources__name=resource)
            except Allocation.MultipleObjectsReturned:
                logger.debug(f"Too many allocations for project id {project.id}; choosing one with 'Allocation Information' in justification.")
                # try:
                allocation = Allocation.objects.get(
                    project=project,
                    resources__name=resource,
                    justification__icontains='Allocation Information',
                    justification__endswith=project.title)
                # except Allocation.MultipleObjectsReturned:
                #     logger.warning("Too many allocations for project id {project.id}, matching justifications; choosing the first. Fix this duplication.")
                #     allocations = Allocation.objects.filter(
                #         project_id=project.id,
                #         justification__icontains='Allocation Information',
                #         justification__endswith=project.title)
                #     for a in allocations:
                #         logger.warning(f"Duplicate item:{a}")
                #     allocation = allocations.first()
            logger.debug(f"{project.title}\n usernames: {usernames}\n user_models: {[u.username for u in user_models]}")

            for user in user_models:
                userdict = next(d for d in content['contents'] if d["username"] == user.username)
                model = user_models.get(username=userdict["username"])
                try:
                    self.update_usage(model, userdict, allocation)
                except Exception as e:
                    logger.warning("EXCEPTION FOR ENTRY: {}".format(e), exc_info=True)
                    errors = True
            if not errors and clean:
                os.remove(f)
        logger.debug("push_cf complete")


    def update_usage(self, user, userdict, allocation):
        usage, unit = split_num_string(userdict["size_sum_hum"])
        logger.debug(f"entering for user:{user.username}")
        try:
            allocationuser = AllocationUser.objects.get(
                allocation=allocation, user=user
            )
        except AllocationUser.DoesNotExist:
            logger.info("creating allocation user:")
            AllocationUser.objects.create(
                allocation=allocation,
                created=timezone.now(),
                status=AllocationUserStatusChoice.objects.get(name='Active'),
                user=user
            )
            allocationuser = AllocationUser.objects.get(
                allocation=allocation, user=user
            )

        allocationuser.usage_bytes = userdict["size_sum"]
        allocationuser.usage = usage
        allocationuser.unit = unit
        # automatically updates "modified" field & adds old record to history
        allocationuser.save()
        logger.debug(f"successful entry: {userdict['groupname']}, {userdict['username']}")



def clean_data_dir(homepath):
    """Remove json from data folder that's more than a week old
    """
    files = os.listdir(homepath)
    json_files = [f for f in files if ".json" in f]
    now = time.time()
    for f in json_files:
        fpath = f"{homepath}{f}"
        created = os.stat(fpath).st_ctime
        if created < now - 7 * 86400:
            os.remove(fpath)

def write_update_file_line(filepath, patterns):
    with open(filepath, 'a+') as f:
        f.seek(0)
        for pattern in patterns:
            if not any(pattern == line.rstrip('\r\n') for line in f):
                f.write(pattern + '\n')

def split_num_string(x):
    n = re.search(r"\d*\.?\d+", x).group()
    s = x.replace(n, "")
    return n, s

def return_get_json(url, headers):
    response = requests.get(url, headers=headers)
    return response.json()

def save_json(file, contents):
    with open(file, "w") as fp:
        json.dump(contents, fp, sort_keys=True, indent=4)

def read_json(filepath):
    logger.debug(f"read_json for {filepath}")
    with open(filepath, "r") as json_file:
        data = json.loads(json_file.read())
    return data

def locate_or_create_dirpath(dpath):
    if not os.path.exists(dpath):
        os.makedirs(dpath)
        logger.info(f"created new directory {dpath}")

@record_process
def collect_starfish_usage(server, volume, volumepath, projects):
    """
    Parameters
    ----------
    server : object
    volume : string
    volumepath : list of strings
    projects : list of tuples

    Returns
    -------
    filepaths : list of strings
    """
    filepaths = []
    datestr = datetime.today().strftime("%Y%m%d")
    locate_or_create_dirpath("./coldfront/plugins/sftocf/data/")
    logger.debug(f"projects: {projects}")
    for t in projects:
        p = t[0]
        tier = t[2]
        filepath = t[3]
        lab_volpath = volumepath[1] if "_l3" in p else volumepath[0]
        logger.debug(f"filepath: {filepath} lab: {p} volpath: {lab_volpath}")
        usage_query = server.create_query(
            f"type=f groupname={p}", "username, groupname", f"{volume}:{lab_volpath}"
        )
        data = usage_query.result
        logger.debug("usage_query.result:{}".format(data))
        if not data:
            logger.warning("No starfish result for lab {}".format(p))
        elif type(data) is dict and "error" in data:
            logger.warning("Error in starfish result for lab {}:\n{}".format(p, data))
        else:
            data = usage_query.result
            logger.debug(data)
            record = {
                "server": server.name,
                "volume": volume,
                "path": lab_volpath,
                "project": p,
                "tier": tier,
                "date": datestr,
                "contents": data,
            }
            save_json(filepath, record)
            filepaths.append(filepath)
    return filepaths


def log_missing_user_models(groupname, user_models, usernames):
    """Identify and record any usernames that lack a matching user_models entry.
    """
    missing_unames = [u for u in usernames if u not in [m.username for m in user_models]]
    if missing_unames:
        fpath = './coldfront/plugins/sftocf/data/missing_ifxusers.csv'
        patterns = [f"{groupname},{uname},{datestr}" for uname in missing_unames]
        write_update_file_line(fpath, patterns)
        logger.warning(f"no IfxUser found for users: {missing_unames}")


def use_zone(project_name):
    # attribute type ID will need to change to match the zone flag.
    try:
        allocation = Allocation.objects.get(justification__contains=project_name)
    except Allocation.MultipleObjectsReturned:
        logger.debug(f"Too many allocations for project {project_name}; narrowing to the one that ends with project name")
        allocation = Allocation.objects.get(
            justification__endswith=project_name)
        logger.debug(f"EXCEPT a_id:{allocation.id}")
    except Allocation.DoesNotExist:
        return False
    if allocation:
        aa_entries = AllocationAttribute.objects.filter(allocation=allocation.id)
        for aa in aa_entries:
            if int(aa.allocation_attribute_type_id) == 747 and aa.value == "True":
                return True
    return False


def generate_headers(token):
    """Generate "headers" attribute by using the "token" attribute.
    """
    headers = {
        "accept": "application/json",
        "Authorization": "Bearer {}".format(token),
    }
    return headers<|MERGE_RESOLUTION|>--- conflicted
+++ resolved
@@ -13,16 +13,11 @@
 from ifxbilling.models import Account, BillingRecord, ProductUsage
 
 from coldfront.core.utils.common import import_from_settings
-<<<<<<< HEAD
 from coldfront.core.project.models import Project
-from coldfront.core.allocation.models import Allocation, AllocationUser, AllocationAttribute, AllocationUserStatusChoice
-=======
-from coldfront.core.project.models import Project, ProjectUser
-from coldfront.core.allocation.models import (Allocation, 
-                                            AllocationUser, 
-                                            AllocationAttribute, 
+from coldfront.core.allocation.models import (Allocation,
+                                            AllocationUser,
+                                            AllocationAttribute,
                                             AllocationUserStatusChoice)
->>>>>>> a873a358
 
 datestr = datetime.today().strftime("%Y%m%d")
 logger = logging.getLogger(__name__)

--- conflicted
+++ resolved
@@ -933,60 +933,4 @@
                     for item in items_to_remove:
                         entry.pop(item)
                     entries.append(entry)
-<<<<<<< HEAD
-        return entries
-=======
-        return entries
-
-
-def pull_resource_data(source='rest_api'):
-    """Pull data from starfish and save to ResourceAttribute objects"""
-    if source == 'rest_api':
-        sf = StarFishServer(STARFISH_SERVER)
-        volumes = sf.get_volume_attributes()
-        volumes = [
-            {
-                'name': vol['vol'],
-                'attrs': {
-                    'capacity_tb': vol['total_capacity']/(1024**4),
-                    'free_tb': vol['free_space']/(1024**4),
-                    'file_count': vol['number_of_files'],
-                }
-            }
-            for vol in volumes
-        ]
-
-    elif source == 'redash':
-        sf = StarFishRedash(STARFISH_SERVER)
-        volumes = sf.get_vol_stats()
-        volumes = [
-            {
-                'name': vol['volume_name'],
-                'attrs': {
-                    'capacity_tb': vol['capacity_TB'],
-                    'free_tb': vol['free_TB'],
-                    'file_count': vol['regular_files'],
-                }
-            }
-            for vol in volumes
-        ]
-    else:
-        raise ValueError('source must be "rest_api" or "redash"')
-
-    # collect user and lab counts, allocation sizes for each volume
-    res_attr_types = ResourceAttributeType.objects.all()
-
-    for volume in volumes:
-        try:
-            resource = Resource.objects.get(name__contains=volume['name'])
-        except Exception as e:
-            logger.error("error encountered with pull_resource_data resource location: %s", e)
-        continue
-        for attr_name, attr_val in volume['attrs'].items():
-            if attr_val:
-                attr_type_obj = res_attr_types.get(name=attr_name)
-                resource.resourceattribute_set.update_or_create(
-                    resource_attribute_type=attr_type_obj,
-                    defaults={'value': attr_val}
-                )
->>>>>>> caa548c5
+        return entries
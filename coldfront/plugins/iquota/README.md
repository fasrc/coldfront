--- conflicted
+++ resolved
@@ -2,12 +2,8 @@
 
 ColdFront plugin providing iquota reporting for ColdFront.
 [iquota](https://github.com/ubccr/iquota) is a command line tool and associated
-<<<<<<< HEAD
-server application for reporting quotas from nfs mounts.
-=======
 server application for reporting quotas from CCR storage nfs mounts. Storage
 quotas are displayed on the ColdFront portal home page.
->>>>>>> 4f18e411
 
 ## Design
 

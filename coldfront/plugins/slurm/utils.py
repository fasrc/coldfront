import logging
import re
import shlex
import struct
import subprocess
import csv
from io import StringIO

from coldfront.core.utils.common import import_from_settings
from coldfront.core.utils.fasrc import get_quarter_start_end

SLURM_CLUSTER_ATTRIBUTE_NAME = import_from_settings(
    'SLURM_CLUSTER_ATTRIBUTE_NAME', 'slurm_cluster')
SLURM_ACCOUNT_ATTRIBUTE_NAME = import_from_settings(
    'SLURM_ACCOUNT_ATTRIBUTE_NAME', 'slurm_account_name')
SLURM_SPECS_ATTRIBUTE_NAME = import_from_settings(
    'SLURM_SPECS_ATTRIBUTE_NAME', 'slurm_specs')
SLURM_USER_SPECS_ATTRIBUTE_NAME = import_from_settings(
    'SLURM_USER_SPECS_ATTRIBUTE_NAME', 'slurm_user_specs')
SLURM_SACCTMGR_PATH = import_from_settings(
    'SLURM_SACCTMGR_PATH', '/usr/bin/sacctmgr')
SLURM_SSHARE_PATH = import_from_settings('SLURM_SSHARE_PATH', '/usr/bin/sshare')
SLURM_SREPORT_PATH = import_from_settings('SLURM_SREPORT_PATH', '/usr/bin/sreport')
SLURM_SCONTROL_PATH = import_from_settings('SLURM_SCONTROL_PATH', '/usr/bin/scontrol')

SLURM_CMD_PULL_FAIRSHARE = SLURM_SSHARE_PATH + ' -a -o "Cluster,Account%30,User%25,RawShares,NormShares,RawUsage,EffectvUsage,FairShare"'
SLURM_CMD_PULL_SREPORT = SLURM_SREPORT_PATH + '-T gres/gpu,cpu cluster accountutilization format="Cluster,Account%25,Login%25,TRESname,Used" start={}T00:00:00 end=now -t hours'
SLURM_CMD_REMOVE_USER = SLURM_SACCTMGR_PATH + ' -Q -i delete user where name={} account={}'
SLURM_CMD_REMOVE_QOS = SLURM_SACCTMGR_PATH + ' -Q -i modify user where name={} cluster={} account={} set {}'
SLURM_CMD_EDIT_RAWSHARE= SLURM_SACCTMGR_PATH + ' -Q -i modify user set fairshare={} where name={} account={}'
SLURM_CMD_EDIT_ACCOUNT_RAWSHARE= SLURM_SACCTMGR_PATH + ' -Q -i modify account set fairshare={} where name={}'
SLURM_CMD_REMOVE_ACCOUNT = SLURM_SACCTMGR_PATH + ' -Q -i delete account where name={} cluster={}'
SLURM_CMD_ADD_ACCOUNT = SLURM_SACCTMGR_PATH + ' -Q -i create account name={} cluster={}'
SLURM_CMD_ADD_USER = SLURM_SACCTMGR_PATH + ' -Q -i create user name={} cluster={} account={}'
SLURM_CMD_CHECK_ASSOCIATION = SLURM_SACCTMGR_PATH + ' list associations User={} Cluster={} Account={} Format=Cluster,Account,User,QOS -P'
SLURM_CMD_BLOCK_ACCOUNT = SLURM_SACCTMGR_PATH + ' -Q -i modify account {} where Cluster={} set GrpSubmitJobs=0'
SLURM_CMD_DUMP_CLUSTER = SLURM_SACCTMGR_PATH + ' dump {} file={}'
<<<<<<< HEAD
SLURM_CMD_SINFO_NODES = 'sinfo -N -r --format="%19N %23P %66G %5a %5c %8z %65f %50g"'
=======
SLURM_CMD_LIST_PARTITIONS = SLURM_SCONTROL_PATH + ' show partitions'
SLURM_CMD_GET_USER_INFO = SLURM_SSHARE_PATH + ' -u {} -A {} -o Account,User,RawShares,NormShares,RawUsage,FairShare --parsable'

>>>>>>> f0ac6934

logger = logging.getLogger(__name__)


class SlurmError(Exception):
    pass

def slurm_list_partitions(noop=False):
    def get_process_partition_item_value(partition_item):
        item_values = partition_item.split('=')
        if len(item_values) == 2: # Item follows format: Nodes=cpn01
            return item_values[1]
        # Item follows format: TRESBillingWeights=CPU=1.0,Mem=0.25G
        item_name = f'{item_values[0]}='
        partition_item_values = partition_item.replace(item_name, '')
        return partition_item_values

    logger.debug(f'  Pulling Partition data')
    cmd = SLURM_CMD_LIST_PARTITIONS
    partitions = _run_slurm_cmd(cmd, noop=noop)

    partitions = partitions.decode('utf-8').split('\n\n')
    partitions = [element.replace('\n ', '').replace('  ', ' ') for element in partitions]
    partitions = [element.split(' ') for element in partitions]
    partitions = [element for element in partitions if element != ['']]
    partitions = [{item.split('=')[0]: get_process_partition_item_value(item) for item in fields} for fields in partitions]

    return partitions

def _run_slurm_cmd(cmd, noop=True, show_output=False):
    if noop:
        logger.warning('NOOP - Slurm cmd: %s', cmd)
        return

    try:
        result = subprocess.run(
            shlex.split(cmd), stdout=subprocess.PIPE, stderr=subprocess.PIPE, check=True
        )
    except subprocess.CalledProcessError as e:
        if 'Nothing deleted' in str(e.stdout):
            # We tried to delete something that didn't exist. Don't throw error
            logger.warning(f'Nothing to delete: {cmd}')
            return e.stdout
        if 'Nothing new added' in str(e.stdout):
            # We tried to add something that already exists. Don't throw error
            logger.warning(f'Nothing new to add: {cmd}')
            return e.stdout

        logger.error(f'Slurm command {cmd} failed: {cmd}')
        err_msg = 'return_value={} stdout={} stderr={}'.format(e.returncode, e.stdout, e.stderr)
        raise SlurmError(err_msg)
    logger.debug(f' \x1b[33;20m Slurm cmd: \x1b[31;1m {cmd} \x1b[0m')
    if show_output:
        logger.debug(f' \x1b[33;20m Slurm cmd output: \x1b[31;1m {result.stdout} \x1b[0m')

    return result.stdout

def slurm_remove_assoc(user, account, noop=False):
    cmd = SLURM_CMD_REMOVE_USER.format(
        shlex.quote(user), shlex.quote(account)
    )
    _run_slurm_cmd(cmd, noop=noop)

def slurm_remove_qos(user, cluster, account, qos, noop=False):
    cmd = SLURM_CMD_REMOVE_QOS.format(
        shlex.quote(user), shlex.quote(cluster), shlex.quote(account), shlex.quote(qos)
    )
    _run_slurm_cmd(cmd, noop=noop)

def slurm_update_raw_share(user,  account, raw_share, noop=False):
    cmd = SLURM_CMD_EDIT_RAWSHARE.format(
        shlex.quote(raw_share),
        user,
        account
    )
    return _run_slurm_cmd(cmd, noop=noop)

def slurm_update_account_raw_share(account, raw_share, noop=False):
    cmd = SLURM_CMD_EDIT_ACCOUNT_RAWSHARE.format(
        shlex.quote(raw_share),
        account
    )
    return _run_slurm_cmd(cmd, noop=noop)

def slurm_remove_account(cluster, account, noop=False):
    cmd = SLURM_CMD_REMOVE_ACCOUNT.format(shlex.quote(account), shlex.quote(cluster))
    _run_slurm_cmd(cmd, noop=noop)

def slurm_add_assoc(user, cluster, account, specs=None, noop=False):
    if specs is None:
        specs = []
    cmd = SLURM_CMD_ADD_USER.format(shlex.quote(user), shlex.quote(cluster), shlex.quote(account))
    if len(specs) > 0:
        cmd += ' ' + ' '.join(specs)
    _run_slurm_cmd(cmd, noop=noop)

def slurm_add_account(cluster, account, specs=None, noop=False):
    if specs is None:
        specs = []
    cmd = SLURM_CMD_ADD_ACCOUNT.format(shlex.quote(account), shlex.quote(cluster))
    if len(specs) > 0:
        cmd += ' ' + ' '.join(specs)
    _run_slurm_cmd(cmd, noop=noop)

def slurm_block_account(cluster, account, noop=False):
    cmd = SLURM_CMD_BLOCK_ACCOUNT.format(shlex.quote(account), shlex.quote(cluster))
    _run_slurm_cmd(cmd, noop=noop)

def slurm_get_nodes_info():
    def table_to_dict_list(table_info):
        keys = re.sub(r'\s+', ' ', table_info[0]).strip().lower().split(' ')
        values = [re.sub(r'\s+', ' ', row).strip().split(' ') for row in table_info[1:]  if len(row)>0]
        result_list = [dict(zip(keys, row)) for row in values if len(row)> 0]
        return result_list

    cmd = SLURM_CMD_SINFO_NODES
    nodes_info = _run_slurm_cmd(cmd, noop=False)
    nodes_info = nodes_info.decode('utf-8').split('\n')
    return table_to_dict_list(nodes_info)

def slurm_check_assoc(user, cluster, account):
    cmd = SLURM_CMD_CHECK_ASSOCIATION.format(
        shlex.quote(user), shlex.quote(cluster), shlex.quote(account)
    )
    output = _run_slurm_cmd(cmd, noop=False)

    with StringIO(output.decode("UTF-8")) as fh:
        reader = csv.DictReader(fh, delimiter='|')
        for row in reader:
            if row['User'] == user and row['Account'] == account and row['Cluster'] == cluster:
                return True

    return False

def slurm_dump_cluster(cluster, fname, noop=False):
    cmd = SLURM_CMD_DUMP_CLUSTER.format(shlex.quote(cluster), shlex.quote(fname))
    _run_slurm_cmd(cmd, noop=noop)

def convert_to_dict(input_list):
    keys = input_list[0]
    data = input_list[2:]
    result = []
    for item in data:
        result.append(dict(zip(keys, item)))
    return result

def slurm_fixed_width_lines_to_dict(line_iterable):
    """Take a list of fixed-width lines and convert them to dictionaries.
    line_iterable's first item should be the header; second item, dashed width indicators.
    """
    widths = [n.count('-') + 1 for n in line_iterable[1].split()]
    fmtstring = ' '.join(f'{abs(fw)}s' for fw in widths)
    unpack = struct.Struct(fmtstring).unpack_from
    parse = lambda line: tuple(s.decode().strip() for s in unpack(line.encode()))
    # split each line by width
    line_iterable = [parse(line) for line in line_iterable if line]
    # pair values with headers
    return convert_to_dict(line_iterable)

def slurm_collect_usage(cluster=None, output_file=None):
    """collect usage for all accounts. Can specify a cluster if needed."""
    cluster_str = f' cluster {cluster}' if cluster else ''
    output_str = f' > {output_file}' if output_file else ''
    quarter_start, _ = get_quarter_start_end()
    cmd = SLURM_CMD_PULL_SREPORT.format(shlex.quote(quarter_start)) + cluster_str + output_str
    usage_data = _run_slurm_cmd(cmd)
    usage_data = usage_data.decode('utf-8').split('\n')
    header_idx = usage_data.index(next(l for l in usage_data if "TRES Name" in l))
    usage_data = usage_data[header_idx:]
    usage_data = slurm_fixed_width_lines_to_dict(usage_data)
    return usage_data

def slurm_collect_shares(cluster=None, output_file=None):
    """collect fairshares for all accounts. Can specify a cluster if needed."""
    cluster_str = f' -M {cluster}' if cluster else ''
    output_str = f' > {output_file}' if output_file else ''
    cmd = SLURM_CMD_PULL_FAIRSHARE + cluster_str + output_str

    logger.debug(f'  Pulling Share data for cluster {cluster}')
    share_data = _run_slurm_cmd(cmd, noop=False)
    share_data = share_data.decode('utf-8').split('\n')
    if "-----" not in share_data[1]:
        share_data = share_data[1:]
    share_data = slurm_fixed_width_lines_to_dict(share_data)
    return share_data

def slurm_get_user_info(username, account, noop=False):
    cmd = SLURM_CMD_GET_USER_INFO.format(shlex.quote(username), shlex.quote(account))
    output = _run_slurm_cmd(cmd, noop=noop)
    output = output.decode('utf-8').split('\n')
    return output<|MERGE_RESOLUTION|>--- conflicted
+++ resolved
@@ -35,13 +35,10 @@
 SLURM_CMD_CHECK_ASSOCIATION = SLURM_SACCTMGR_PATH + ' list associations User={} Cluster={} Account={} Format=Cluster,Account,User,QOS -P'
 SLURM_CMD_BLOCK_ACCOUNT = SLURM_SACCTMGR_PATH + ' -Q -i modify account {} where Cluster={} set GrpSubmitJobs=0'
 SLURM_CMD_DUMP_CLUSTER = SLURM_SACCTMGR_PATH + ' dump {} file={}'
-<<<<<<< HEAD
 SLURM_CMD_SINFO_NODES = 'sinfo -N -r --format="%19N %23P %66G %5a %5c %8z %65f %50g"'
-=======
 SLURM_CMD_LIST_PARTITIONS = SLURM_SCONTROL_PATH + ' show partitions'
 SLURM_CMD_GET_USER_INFO = SLURM_SSHARE_PATH + ' -u {} -A {} -o Account,User,RawShares,NormShares,RawUsage,FairShare --parsable'
 
->>>>>>> f0ac6934
 
 logger = logging.getLogger(__name__)
 

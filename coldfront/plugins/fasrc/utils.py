--- conflicted
+++ resolved
@@ -129,13 +129,9 @@
         if volumes:
             volumes = '|'.join(volumes)
         else:
-<<<<<<< HEAD
-            volumes = "|".join([r.name.split("/")[0] for r in Resource.objects.all()])
-        logger.debug("volumes: %s", volumes)
-=======
             volumes = '|'.join([r.name.split('/')[0] for r in Resource.objects.all()])
         logger.debug('volumes: %s', volumes)
->>>>>>> 0a9ece51
+
 
         quota = {'match': '[r:HasQuota]-(e:Quota)',
             'where':f"(e.filesystem =~ \'.*({volumes}).*\')",
@@ -150,14 +146,10 @@
             'unique':'datetime(e.DotsLFSUpdateDate) as begin_date'}
 
         isilon = {'match': '[r:Owns]-(e:IsilonPath) MATCH (d:ConfigValue {Name: \'IsilonPath.Invocation\'})',
-<<<<<<< HEAD
-            'where':f"(e.Isilon =~ '.*({volumes}).*') AND r.DotsUpdateDate = d.DotsUpdateDate",
-=======
             'where':f"(e.Isilon =~ '.*({volumes}).*') \
                         AND r.DotsUpdateDate = d.DotsUpdateDate \
                         AND NOT (e.Path =~ '.*/rc_admin/.*')\
                         AND (e.Path =~ '.*labs.*')",
->>>>>>> 0a9ece51
             'r_updated': 'DotsUpdateDate',
             'storage_type':'\'Isilon\'',
             'fs_path':'Path',
@@ -168,17 +160,7 @@
             'replace': '01.rc.fas.harvard.edu',
             'unique':'datetime(e.DotsUpdateDate) as begin_date'}
 
-<<<<<<< HEAD
-        # volume = {"match": "[:Owns]-(e:Volume)",
-        #     "where": "",
-        #     "storage_type":"\"Volume\"",
-        #     "fs_path":"LogicalVolume",
-        #     "server":"Hostname",
-        #     "unique":"datetime(e.DotsLVSUpdateDate) as update_date, \
-        #             datetime(e.DotsLVDisplayUpdateDate) as display_date"}
-
-        queries = {"statements": []}
-=======
+
         # volume = {'match': '[:Owns]-(e:Volume)',
         #     'where': '',
         #     'storage_type':'\'Volume\'',
@@ -188,15 +170,12 @@
         #             datetime(e.DotsLVDisplayUpdateDate) as display_date'}
 
         queries = {'statements': []}
->>>>>>> 0a9ece51
+
 
         for d in [quota, isilon]:
             statement = {'statement': f"MATCH p=(g:Group)-{d['match']} \
                     WHERE {d['where']} \
-<<<<<<< HEAD
-=======
                     AND NOT (g.ADSamAccountName =~ '.*(disabled|rc_admin).*')\
->>>>>>> 0a9ece51
                     AND (datetime() - duration('P31D') <= datetime(r.{d['r_updated']})) \
                     RETURN \
                     {d['unique']}, \

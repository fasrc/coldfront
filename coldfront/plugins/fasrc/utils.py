import json
import logging
from functools import reduce
from datetime import datetime
import operator

import requests
from django.db.models import Q

from coldfront.core.utils.common import import_from_settings
from coldfront.core.project.models import Project
from coldfront.core.resource.models import Resource
from coldfront.core.allocation.models import   (Allocation,
                                                AllocationAttribute,
                                                AllocationAttributeType)

today = datetime.today().strftime("%Y%m%d")

logger = logging.getLogger(__name__)
logger.propagate = False
logger.setLevel(logging.DEBUG)
filehandler = logging.FileHandler(f'coldfront/plugins/fasrc/data/logs/{today}.log', 'w')
logger.addHandler(filehandler)


def record_process(func):
    """Wrapper function for logging"""
    def call(*args, **kwargs):
        funcdata = "{} {}".format(func.__name__, func.__code__.co_firstlineno)
        logger.debug("\n%s START.", funcdata)
        result = func(*args, **kwargs)
        logger.debug("%s END. output:\n%s\n", funcdata, result)
        return result
    return call


class AllTheThingsConn:

    def __init__(self):
        self.url = "https://allthethings.rc.fas.harvard.edu:7473/db/data/transaction/commit"
        self.token = import_from_settings('NEO4JP')
        self.headers = generate_headers(self.token)


    def pull_quota_data(self, volumes=None):
        """Produce JSON file of quota data for LFS and Isilon from AlltheThings.
        Parameters
        ----------
        volumes : List of volume names to collect. Optional, default None.
        """
        result_file = 'coldfront/plugins/fasrc/data/allthethings_output.json'
        if volumes:
            volumes = "|".join(volumes)
        else:
            volumes = "|".join([r.name.split("/")[0] for r in Resource.objects.all()])
        logger.debug("volumes: %s", volumes)

        quota = {"match": "[:HasQuota]-(e:Quota)",
            "where":f"WHERE (e.filesystem =~ '.*({volumes}).*')",
            "storage_type":"\"Quota\"",
            "usedgb": "usedGB",
            "sizebytes": "limitBytes",
            "usedbytes": "usedBytes",
            "fs_path":"filesystem",
            "server":"filesystem",
            "replace": '/n/',
            "unique":"datetime(e.DotsLFSUpdateDate) as begin_date"}

        isilon = {"match": "[:Owns]-(e:IsilonPath)",
            "where":f"WHERE (e.Isilon =~ '.*({volumes}).*')",
            "storage_type":"\"Isilon\"",
            "fs_path":"Path",
            "server":"Isilon",
            "usedgb": "UsedGB",
            "sizebytes": "SizeBytes",
            "usedbytes": "UsedBytes",
            "replace": '01.rc.fas.harvard.edu',
            "unique":"datetime(e.DotsUpdateDate) as begin_date"}

        # volume = {"match": "[:Owns]-(e:Volume)",
        #     "where": "",
        #     "storage_type":"\"Volume\"",
        #     "fs_path":"LogicalVolume",
        #     "server":"Hostname",
        #     "unique":"datetime(e.DotsLVSUpdateDate) as update_date, \
        #             datetime(e.DotsLVDisplayUpdateDate) as display_date"}

        queries = {"statements": []}

        for d in [quota, isilon]:
            statement = {"statement": f"MATCH p=(g:Group)-{d['match']} \
                    {d['where']} RETURN\
                    {d['unique']}, \
                    g.ADSamAccountName as lab,\
                    (e.SizeGB / 1024.0) as tb_allocation, \
                    e.{d['sizebytes']} as byte_allocation,\
                    e.{d['usedbytes']} as byte_usage,\
                    (e.{d['usedgb']} / 1024.0) as tb_usage,\
                    e.{d['fs_path']} as fs_path,\
                    {d['storage_type']} as storage_type, \
                    replace(e.{d['server']}, '{d['replace']}', '') as server"}
            queries['statements'].append(statement)
        resp = requests.post(self.url, headers=self.headers, data=json.dumps(queries), verify=False)
        # logger.debug(queries)
        resp_json = json.loads(resp.text)
        # logger.debug(resp_json)
        result_dicts = list(resp_json['results'])
        resp_json_formatted = [dict(zip(rdict['columns'],entrydict['row'])) \
                for rdict in result_dicts for entrydict in rdict['data'] ]
        resp_json_by_lab = {entry['lab']:[] for entry in resp_json_formatted}
        for entry in resp_json_formatted:
            if (entry['storage_type'] == 'Quota' and entry['tb_usage'] in [None]) or\
            (entry['storage_type'] == 'Isilon' and entry['tb_allocation'] in [0, None]):
                logger.debug("removed: %s", entry)
                continue
            resp_json_by_lab[entry['lab']].append(entry)
        # logger.debug(resp_json_by_lab)
        resp_json_by_lab_cleaned = {k:v for k, v in resp_json_by_lab.items() if v}
        with open(result_file, 'w') as file:
            file.write(json.dumps(resp_json_by_lab_cleaned, indent=2))
        return result_file


    def push_quota_data(self, result_file):
        """Use JSON of collected ATT data to update group quota & usage values in Coldfront.
        """
        result_json = read_json(result_file)
        counts = {"proj_err": 0, "res_err":0, "all_err":0, "complete":0}
        # produce list of present labs
        lablist = list(set(k for k in result_json))
        proj_models = Project.objects.filter(title__in=lablist)
        proj_titles = [p.title for p in proj_models]
        # log labs w/o projects, remove them from result_json
        missing_projs = log_missing("project", proj_titles,lablist)
        counts['proj_err'] = len(missing_projs)
        [result_json.pop(key) for key in missing_projs]

        # produce set of server values for which to locate matching resources
        resource_set = {a['server'] for l in result_json.values() for a in l}
        # get resource model
        res_models = Resource.objects.filter(reduce(operator.or_,
                                    (Q(name__contains=x) for x in resource_set)))
        res_names = [str(r.name).split("/")[0] for r in res_models]
        missing_res = log_missing("resource", res_names, resource_set)
        counts['proj_err'] = len(missing_res)

        for k, v in result_json.items():
            result_json[k] = [a for a in v if a['server'] not in missing_res]

        for lab, allocations in result_json.items():
            logger.debug("PROJECT: %s ====================================", lab)
            # Find the correct allocation_allocationattributes to update by:
            # 1. finding the project with a name that matches lab.lab
            proj_query = proj_models.get(title=lab)
            for allocation in allocations:
                # 2. find the resource that matches/approximates the server value
                r_str = allocation['server'].replace("01.rc.fas.harvard.edu", "")\
                            .replace("/n/", "")
                resource = res_models.get(name__contains=r_str)
                # logger.info(f"resource: {resource.__dict__}")


                # 3. find the allocation with a matching project and resource_type
                a = Allocation.objects.filter(  project=proj_query,
                                                resources__id=resource.id,
                                                status__name='Active'   )
                if a.count() == 1:
                    a = a.first()
                elif a.count() < 1:
<<<<<<< HEAD
                    logger.warning("ERROR: No Allocation for project %s, resource %s", proj_query.title, resource.name)
                    log_missing("allocation", [], [resource.name],
=======
                    res_str = allocation['server']
                    logger.warning("ERROR: No Allocation for project %s, resource %s",
                                                proj_query.title, resource.name)
                    log_missing("allocation", [], [res_str],
>>>>>>> d50cd37d
                                            group=proj_query.title,
                                            pattern="G,I,D")
                    counts['all_err'] += 1
                    continue
                elif a.count() > 1:
                    logger.info("WARNING: multiple allocations returned. If LFS, will "
                        "choose the FASSE option; if not, will choose otherwise.")
                    just_str = "FASSE" if allocation['storage_type'] == "Isilon" else "Information for"
                    a = Allocation.objects.get( project=proj_query,
                                                justification__contains=just_str,
                                                resources__id=resource.id,
                                                status__name='Active'   )


                logger.info("allocation: %s", a.__dict__)



                # 4. get the storage quota TB allocation_attribute that has allocation=a.
                allocation_values = { 'Storage Quota (TB)':
                            [allocation['tb_allocation'],allocation['tb_usage']]  }
                if allocation['byte_allocation'] != None:
                    allocation_values['Quota_In_Bytes'] = [ allocation['byte_allocation'],
                                                            allocation['byte_usage']]

                for k, v in allocation_values.items():
                    allocation_attribute_type_obj = AllocationAttributeType.objects.get(
                        name=k)
                    try:
                        allocation_attribute_obj = AllocationAttribute.objects.get(
                            allocation_attribute_type=allocation_attribute_type_obj,
                            allocation=a,
                        )
                        allocation_attribute_obj.value = v[0]
                        allocation_attribute_obj.save()
                        allocation_attribute_exist = True
                    except AllocationAttribute.DoesNotExist:
                        allocation_attribute_exist = False

                    if (not allocation_attribute_exist):
                        allocation_attribute_obj,_ =AllocationAttribute.objects.get_or_create(
                            allocation_attribute_type=allocation_attribute_type_obj,
                            allocation=a,
                            value = v[0])
                        allocation_attribute_type_obj.save()

                    allocation_attribute_obj.allocationattributeusage.value = v[1]
                    allocation_attribute_obj.allocationattributeusage.save()

                # 5. AllocationAttribute
                allocation_attribute_type_payment = AllocationAttributeType.objects.get(name='RequiresPayment')
                allocation_attribute_payment, _ = AllocationAttribute.objects.get_or_create(
                        allocation_attribute_type=allocation_attribute_type_payment,
                        allocation=a,
                        value=True)
                allocation_attribute_payment.save()
                counts['complete'] += 1
        logger.info("error counts: %s", counts)


def log_missing(modelname,
                model_attr_list,
                search_list,
                group="",
                fpath_pref="./coldfront/plugins/fasrc/data/",
                pattern = "I,D"):
    fpath = f'{fpath_pref}missing_{modelname}s.csv'
    missing = [i for i in search_list if i not in list(model_attr_list)]
    if missing:
        datestr = datetime.today().strftime("%Y%m%d")
        patterns = [pattern.replace("I", i).replace("D", datestr).replace("G", group) for i in missing]
        find_or_add_file_line(fpath, patterns)
    return missing


def find_or_add_file_line(filepath, patterns):
    """Find or add lines matching a string contained in a list to a file.

    Parameters
    ----------
    filepath : string
        path and name of file to check.
    patterns : list
        list of lines to find or append to file.
    """
    with open(filepath, 'a+') as file:
        file.seek(0)
        lines = file.readlines()
        for pattern in patterns:
            if not any(pattern == line.rstrip('\r\n') for line in lines):
                file.write(pattern + '\n')


def generate_headers(token):
    """Generate "headers" attribute by using the "token" attribute.
    """
    headers = {
        "accept": "application/json",
        "Authorization": "Bearer {}".format(token),
    }
    return headers

def read_json(filepath):
    logger.debug("read_json for %s", filepath)
    with open(filepath, "r") as myfile:
        data = json.loads(myfile.read())
    return data<|MERGE_RESOLUTION|>--- conflicted
+++ resolved
@@ -167,15 +167,8 @@
                 if a.count() == 1:
                     a = a.first()
                 elif a.count() < 1:
-<<<<<<< HEAD
                     logger.warning("ERROR: No Allocation for project %s, resource %s", proj_query.title, resource.name)
                     log_missing("allocation", [], [resource.name],
-=======
-                    res_str = allocation['server']
-                    logger.warning("ERROR: No Allocation for project %s, resource %s",
-                                                proj_query.title, resource.name)
-                    log_missing("allocation", [], [res_str],
->>>>>>> d50cd37d
                                             group=proj_query.title,
                                             pattern="G,I,D")
                     counts['all_err'] += 1

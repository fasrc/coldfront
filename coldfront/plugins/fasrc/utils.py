--- conflicted
+++ resolved
@@ -87,55 +87,12 @@
         if volumes:
             volumes = '|'.join(volumes)
         else:
-<<<<<<< HEAD
-            volumes = "|".join([r.name.split("/")[0] for r in Resource.objects.all()])
+            volumes = '|'.join([r.name.split('/')[0] for r in Resource.objects.all()])
         logger.debug("volumes: %s", volumes)
-
-        quota = {"match": "[r:HasQuota]-(e:Quota)",
-            "where":f"WHERE (e.filesystem =~ '.*({volumes}).*')",
-            'relation_update': 'DotsLFSUpdateDate',
-            "storage_type":"\"Quota\"",
-            "usedgb": "usedGB",
-            "sizebytes": "limitBytes",
-            "usedbytes": "usedBytes",
-            "fs_path":"filesystem",
-            "server":"filesystem",
-            "replace": '/n/',
-            "unique":"datetime(e.DotsLFSUpdateDate) as begin_date"}
-
-        isilon = {"match": "[r:Owns]-(e:IsilonPath)",
-            'where':f"WHERE (e.Isilon =~ '.*({volumes}).*')",
-            'relation_update': 'DotsUpdateDate',
-            "storage_type":"\"Isilon\"",
-            "fs_path":"Path",
-            "server":"Isilon",
-            "usedgb": "UsedGB",
-            "sizebytes": "SizeBytes",
-            "usedbytes": "UsedBytes",
-            "replace": '01.rc.fas.harvard.edu',
-            "unique":"datetime(e.DotsUpdateDate) as begin_date"}
-
-        # volume = {"match": "[:Owns]-(e:Volume)",
-        #     "where": "",
-        #     "storage_type":"\"Volume\"",
-        #     "fs_path":"LogicalVolume",
-        #     "server":"Hostname",
-        #     "unique":"datetime(e.DotsLVSUpdateDate) as update_date, \
-        #             datetime(e.DotsLVDisplayUpdateDate) as display_date"}
-
-        queries = {"statements": []}
-
-        for d in [quota, isilon]:
-            statement = {"statement": f"MATCH p=(g:Group)-{d['match']} \
-                    {d['where']} \
-                    AND (datetime() - duration('P31D') <= datetime(r.{d['relation_update']})) \
-                    RETURN \
-=======
-            volumes = '|'.join([r.name.split('/')[0] for r in Resource.objects.all()])
-        logger.debug('volumes: %s', volumes)
 
         quota = {'match': '[:HasQuota]-(e:Quota)',
             'where':f'WHERE (e.filesystem =~ \'.*({volumes}).*\')',
+            'relation_update': 'DotsLFSUpdateDate',
             'storage_type':'\'Quota\'',
             'usedgb': 'usedGB',
             'sizebytes': 'limitBytes',
@@ -146,7 +103,8 @@
             'unique':'datetime(e.DotsLFSUpdateDate) as begin_date'}
 
         isilon = {'match': '[:Owns]-(e:IsilonPath)',
-            'where':f'WHERE (e.Isilon =~ \'.*({volumes}).*\')',
+            'where':f"WHERE (e.Isilon =~ '.*({volumes}).*')",
+            'relation_update': 'DotsUpdateDate',
             'storage_type':'\'Isilon\'',
             'fs_path':'Path',
             'server':'Isilon',
@@ -168,8 +126,9 @@
 
         for d in [quota, isilon]:
             statement = {'statement': f"MATCH p=(g:Group)-{d['match']} \
-                    {d['where']} RETURN\
->>>>>>> a80795c8
+                    {d['where']}
+                    AND (datetime() - duration('P31D') <= datetime(r.{d['relation_update']})) \
+                    RETURN \
                     {d['unique']}, \
                     g.ADSamAccountName as lab,\
                     (e.SizeGB / 1024.0) as tb_allocation, \

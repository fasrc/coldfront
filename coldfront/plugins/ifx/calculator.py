'''
Custom billing calculator class for Coldfront
'''
import logging
from collections import defaultdict
from decimal import Decimal
from django.core.exceptions import MultipleObjectsReturned
from django.db import connection, transaction
from django.utils import timezone
from django.contrib.auth import get_user_model
from ifxbilling.calculator import BasicBillingCalculator, NewBillingCalculator
from ifxbilling.models import Account, Product, ProductUsage, Rate, BillingRecord
from coldfront.core.allocation.models import Allocation
from .models import AllocationUserProductUsage


logger = logging.getLogger(__name__)

class NewColdfrontBillingCalculator(NewBillingCalculator):
    '''
    New one
    '''
    OFFER_LETTER_PRODUCT_NAME = 'Offer Letter Storage'
    OFFER_LETTER_TB_ATTRIBUTE = 'Offer Letter'
    OFFER_LETTER_CODE_ATTRIBUTE = 'Offer Letter Code'
    STORAGE_QUOTA_ATTRIBUTE = 'Storage Quota (TB)'

    def generate_billing_records_for_organization(self, year, month, organization, recalculate, **kwargs):
        '''
        Create and save all of the :class:`~ifxbilling.models.BillingRecord` objects for the month for an organization.

        Finds the Project(s) for the Organization and then iterates over the Project Allocations

        If the Allocation has an Offer Letter and Offer Letter Code attribute, a corresponding billing record will be
        created and the total Allocation size reduced.

        Remaining Allocation will be distributed among the users proportional to their usage.

        Returns a dict that includes a list of successfully created :class:`~ifxbilling.models.BillingRecord` objects
        ("successes") and a list of error messages ("errors")

        :param year: Year that will be assigned to :class:`~ifxbilling.models.BillingRecord` objects
        :type year: int

        :param month: Month that will be assigned to :class:`~ifxbilling.models.BillingRecord` objects
        :type month: int

        :param organization: The organization whose :class:`~ifxbilling.models.BillingRecord` objects should be generated
        :type organization: list

        :param recalculate: If True, will delete existing :class:`~ifxbilling.models.BillingRecord` objects if possible
        :type recalculate: bool

        :return: A dictionary with keys "successes" (a list of successfully created :class:`~ifxbilling.models.BillingRecord` objects) and
            "errors" (a list of error messages)
        :rtype: dict
        '''
        successes = []
        errors = []

        projects = [po.project for po in organization.projectorganization_set.all()]
        if not projects:
            errors.append(f'No project found for {organization.name}')
        else:
            for project in projects:
                for allocation in project.allocation_set.all():
                    try:
                        with transaction.atomic():
                            offer_letter_br, remaining_allocation_tb = self.process_offer_letter(year, month, organization, allocation, recalculate)
                            if offer_letter_br:
                                successes.append(offer_letter_br)
                            user_allocation_percentages = self.get_user_allocation_percentages(year, month, allocation)
<<<<<<< HEAD
                            logger.debug(f'alloc percents {user_allocation_percentages}')
                            for user_id, allocation_percentage in user_allocation_percentages.items():
=======
                            for user_id, allocation_percentage_data in user_allocation_percentages.items():
>>>>>>> e3f31bb5
                                try:
                                    user = get_user_model().objects.get(id=user_id)
                                except get_user_model().DoesNotExist:
                                    raise Exception(f'Cannot find user with id {user_id}')
                                brs = self.generate_billing_records_for_allocation_user(
                                    year,
                                    month,
                                    user,
                                    organization,
                                    allocation,
                                    allocation_percentage_data['fraction'],
                                    remaining_allocation_tb,
                                    recalculate,
                                )
                                if brs:
                                    successes.extend(brs)
                    except Exception as e:
                        errors.append(str(e))
                        if self.verbosity == self.CHATTY:
                            logger.error(e)
                        if self.verbosity == self.LOUD:
                            logger.exception(e)

        return (successes, errors)

    def process_offer_letter(self, year, month, organization, allocation, recalculate):
        '''
        Generate a ProductUsage and a BillingRecord for the offer letter, if it exists.
        Return BillingRecord (may be None) and remaining allocation size (Decimal TB).  If
        no BillingRecord is generated, the remaining size is the full size.
        '''
        offer_letter_br = None
        remaining_allocation_tb = self.get_allocation_tb(allocation)
        offer_letter_product = self.get_offer_letter_product(allocation)

        # Decimal quantity in TB
        offer_letter_tb = self.get_offer_letter_tb(allocation)

        # Account for offer letter code
        offer_letter_acct = self.get_offer_letter_account(allocation)

        if offer_letter_tb:
            if not offer_letter_acct:
                raise Exception(f'Project {allocation.project.title} allocation {allocation.get_resources_as_string()} has an offer letter, but no code.')

            # Offer letter product user (the PI)
            product_user = self.get_offer_letter_product_user(allocation)

            # Create the offer letter product usage.  If it already exists and there is a billing record, do the recalculate check
            try:
                offer_letter_usage = ProductUsage.objects.get(
                    product=offer_letter_product,
                    year=year,
                    month=month,
                    product_user=product_user,
                    organization=organization,
                )
                if offer_letter_usage.billingrecord_set.count():
                    if recalculate:
                        offer_letter_usage.billingrecord_set.all().delete()
                    else:
                        raise Exception(f'Billing record exists for product usage {offer_letter_usage} and recalculate is not set.')
            except ProductUsage.DoesNotExist:
                try:
                    offer_letter_usage = ProductUsage.objects.create(
                        product=offer_letter_product,
                        year=year,
                        month=month,
                        start_date=timezone.now(),
                        product_user=product_user,
                        logged_by=product_user,
                        organization=organization,
                        quantity=offer_letter_tb,
                        decimal_quantity=offer_letter_tb,
                        units='TB'
                    )
                except Exception as e:
                    raise Exception(f'Unable to create Offer Letter Usage: {e}') from e

            # Get the allocation resource product rate for calculating charges
            storage_product_rate = self.get_allocation_resource_product_rate(allocation)
            if not storage_product_rate.units == 'TB':
                raise Exception(f'Storage product rates should be in TB.  Rate {storage_product_rate.name} is in {storage_product_rate.units}')
            decimal_price = storage_product_rate.decimal_price
            if not decimal_price:
                raise Exception(f'decimal_price for {storage_product_rate.product.product_name} is not set.')
            charge = decimal_price * offer_letter_tb

            # Transaction and rate description
            rate_desc = self.get_rate_description(storage_product_rate)
            description = f'{offer_letter_usage.decimal_quantity} {offer_letter_usage.units} at {rate_desc}'

            transactions_data = [
                {
                    'charge': charge,
                    'decimal_charge': charge,
                    'description': description,
                    'author': product_user,
                    'rate': rate_desc,
                }
            ]
            logger.info('Setting up offer letter charge of %s against %s', str(charge), str(offer_letter_acct))
            offer_letter_br = self.create_billing_record(year, month, offer_letter_usage, offer_letter_acct, transactions_data, 100, rate_desc, description)
            remaining_allocation_tb = remaining_allocation_tb - offer_letter_tb

        return offer_letter_br, remaining_allocation_tb

    def get_offer_letter_product(self, allocation):
        '''
        Return the Product associated with Offer Letters

        :param allocation:  The Allocation
        :type allocation: `~coldfront.core.allocation.models.Allocation`

        :return: Product for Offer Letters
        :rtype: `~ifxbilling.models.Product`
        '''
        return Product.objects.get(product_name=self.OFFER_LETTER_PRODUCT_NAME)

    def get_offer_letter_product_user(self, allocation):
        '''
        Return product_user for offer letter billing record (the PI) for a given allocation

        :param allocation: The Allocation
        :type allocation: `~coldfront.core.allocation.models.Allocation`

        :raises: Exception if PI is missing
        :return: The PI user
        :rtype: `~ifxuser.models.IfxUser`
        '''
        pi = allocation.project.pi
        if not pi:
            raise Exception(f'Allocation of {allocation.get_resources_as_string()} for {allocation.project.title} has no PI')
        return pi

    def get_offer_letter_tb(self, allocation):
        '''
        Returns the relevant offer letter size as a Decimal or None if nothing is found

        :param allocation: The `~coldfront.core.allocation.models.Allocation`
        :type allocation: `~coldfront.core.allocation.models.Allocation`

        :return: Decimal representing the offer letter in TB or None
        :rtype: `~decimal.Decimal` or NoneType
        '''
        offer_letter_tb = allocation.get_attribute(self.OFFER_LETTER_TB_ATTRIBUTE)
        if offer_letter_tb:
            offer_letter_tb = Decimal(offer_letter_tb)
        return offer_letter_tb

    def get_offer_letter_account(self, allocation):
        '''
        Returns the relevant offer letter expense code or None if nothing is found

        :param allocation: The `~coldfront.core.allocation.models.Allocation`
        :type allocation: `~coldfront.core.allocation.models.Allocation`

        :return: Account corresponding to the offer letter expense code or None
        :rtype: `~ifxbilling.models.Account` or NoneType
        '''
        code = allocation.get_attribute(self.OFFER_LETTER_CODE_ATTRIBUTE)
        if code:
            try:
                code = Account.objects.get(code=code)
            except Account.DoesNotExist:
                raise Exception(f'Cannot find offer letter code {code}')
        return code

    def get_allocation_tb(self, allocation):
        '''
        Return the size of the allocation in TB.  Return value is a Python Decimal.

        :param allocation: The Allocation
        :type allocation: `~coldfront.core.allocation.models.Allocation`

        :return: Size of the allocation as a Decimal
        :rtype: `~decimal.Decimal`
        '''
        allocation_size_tb = allocation.get_attribute(self.STORAGE_QUOTA_ATTRIBUTE)
        if not allocation_size_tb:
            raise Exception(f'Allocation {allocation.id} ({allocation.get_resources_as_string()} for {allocation.project.title}) does not have the {self.STORAGE_QUOTA_ATTRIBUTE} attribute')
        return Decimal(allocation_size_tb)

    def get_allocation_resource_product(self, allocation):
        '''
        Return the product association with the allocation resource

        :param allocation: The Allocation
        :type allocation: `~coldfront.core.allocation.models.Allocation`

        :raises: Exception if there is not exactly one Resource for the Allocation or exactly one
            Product for the Resource

        :return: The Allocation storage Product
        :rtype: `~ifxbilling.models.Product`
        '''
        resources = allocation.resources.all()
        if not resources:
            raise Exception(f'Allocation {allocation.id} has no resources')
        if len(resources) > 1:
            raise Exception(f'Allocation {allocation.id} has more than one resource. Cannot figure out a Product Rate.')

        products = [pr.product for pr in resources[0].productresource_set.all()]
        if not products:
            raise Exception(f'Allocation {allocation.id} resource {resources[0]} has no associated Product.')
        if len(products) > 1:
            raise Exception(f'Allocation {allocation.id} resource {resources[0]} has multiple Products.')

        return products[0]

    def get_allocation_resource_product_rate(self, allocation):
        '''
        Get the active Rate for the Product associated with the Allocation's Resource

        :param allocation: The Allocation
        :type allocation: `~coldfront.core.allocation.models.Allocation`

        :raises: Exception if there is not exactly one active Rate for the Product

        :return: Active rate for the storage product
        :rtype: `~ifxbilling.models.Rate`
        '''
        product = self.get_allocation_resource_product(allocation)
        try:
            rate = product.rate_set.get(is_active=True)
        except Rate.DoesNotExist:
            raise Exception(f'Cannot find an active rate for Product {product.product_name}')

        return rate

    def get_user_allocation_percentages(self, year, month, allocation):
        '''
        Return a dictionary of user and their percentage of the total allocation
        '''
        # Of the form
        # allocation_user_fractions = {
        #    <allocation user id 1>: {
        #       'fraction': 0.2,
        #       'quantity': 2000
        #    }
        #    <allocation user id 2>: {
        #        'fraction': 0.8,
        #        'quantity': 8000
        #    }
        # }

        allocation_user_fractions = {}
        product = self.get_allocation_resource_product(allocation)

        # Sum the quantity of usage for users that have user_accounts or user_product_accounts
        # with an organization that matches the project organization mapping
        # The UNION combines the user_accounts and the user_product_accounts
        sql = '''
            select product_user_id, sum(quantity)
            from (
                select
                    pu.product_user_id, sum(pu.quantity) as quantity
                from
                    product_usage pu inner join ifx_allocationuserproductusage aupu on pu.id = aupu.product_usage_id
                    inner join allocation_historicalallocationuser hau on hau.history_id = aupu.allocation_user_id
                    inner join allocation_allocation a on a.id = hau.allocation_id
                where
                    hau.allocation_id = %s
                    and pu.year = %s
                    and pu.month = %s
                    and exists (
                        select 1
                        from
                            user_account ua inner join account acct on ua.account_id = acct.id
                            inner join ifx_projectorganization po on acct.organization_id = po.organization_id
                        where
                            po.project_id = a.project_id
                            and ua.user_id = pu.product_user_id
                            and ua.is_valid = 1
                            and acct.valid_from <= pu.start_date
                            and acct.expiration_date > pu.start_date
                    )
                group by pu.product_user_id
                union
                select
                    pu.product_user_id, sum(pu.quantity) as quantity
                from
                    product_usage pu inner join ifx_allocationuserproductusage aupu on pu.id = aupu.product_usage_id
                    inner join allocation_historicalallocationuser hau on hau.history_id = aupu.allocation_user_id
                    inner join allocation_allocation a on a.id = hau.allocation_id
                where
                    hau.allocation_id = %s
                    and pu.year = %s
                    and pu.month = %s
                    and exists (
                        select 1
                        from
                            user_product_account ua inner join account acct on ua.account_id = acct.id
                            inner join ifx_projectorganization po on acct.organization_id = po.organization_id
                        where
                            po.project_id = a.project_id
                            and ua.user_id = pu.product_user_id
                            and ua.is_valid = 1
                            and acct.valid_from <= pu.start_date
                            and acct.expiration_date > pu.start_date
                            and ua.product_id = %s
                    )
                group by pu.product_user_id
            ) t
            group by product_user_id
        '''.replace('\n', ' ')

        cursor = connection.cursor()
        cursor.execute(sql, [allocation.id, year, month, allocation.id, year, month, product.id])
        total = 0
        count = 0
        for row in cursor.fetchall():
            allocation_user_fractions[row[0]] = {
                'quantity': row[1]
            }
            if row[1] is None:
                raise Exception(f'ProductUsage quantity is None for allocation {allocation}')
            total += row[1]
            count += 1

        if total == 0 and count == 0:
            # If there are no users, set count to 1 and add PI user id
            pi = allocation.project.pi
            allocation_user_fractions[pi.id] = {
                'quantity': 1,
                'fraction': 1,
            }
            logger.info(f'Allocation {allocation} has no users at all. Setting PI {pi} as user.')

        for uid in allocation_user_fractions.keys():
            # For the situation where there is an allocation, and the PI is an allocation user, but no data is used
            # set fraction to 1.
            if total == 0:
                allocation_user_fractions[uid]['fraction'] = Decimal(1)
            else:
                allocation_user_fractions[uid]['fraction'] = Decimal(allocation_user_fractions[uid]['quantity']) / Decimal(total)
        if allocation.id == 19:
            logger.error('Allocation user fractions %s', str(allocation_user_fractions))
        return allocation_user_fractions

    def generate_billing_records_for_allocation_user(self, year, month, user, organization, allocation, allocation_percentage, allocation_tb, recalculate=False):
        '''
        Make the BillingRecords for the given user from their allocation percentage and the allocation size.

        Gets ProductUsage from Allocation and User
        Checks for existing BillingRecord, using recalculate to decide to delete
        Sets the decimal_quantity in ProductUsage to the calculated usage (percentage of allocation after offer letter)
        Calls `~ifxbilling.calculator.NewBillingCalculator.generate_billing_records_for_usage`
        '''
        product_usage = self.get_product_usage_for_allocation_user(year, month, user, organization, allocation)

        if BillingRecord.objects.filter(product_usage=product_usage).exists():
            if recalculate:
                BillingRecord.objects.filter(product_usage=product_usage).delete()
            else:
                msg = f'Billing record already exists for usage {product_usage}'
                raise Exception(msg)

        # Set the decimal_quantity to TB percentage of allocation
        product_usage = self.set_product_usage_decimal_quantity(product_usage, allocation_percentage, allocation_tb)
        return self.generate_billing_records_for_usage(year, month, product_usage, allocation_percentage=allocation_percentage, allocation_tb=allocation_tb)

    def calculate_charges(self, product_usage, percent, **kwargs):
        '''
        Check for the Allocation information in the usage_data dictionary.  If it's there, use the
        fractions to figure out the charge.  If not, get the other AllocationUser data to calculate
        the fractions and save in the usage_data dict.
        '''
        product = product_usage.product
        rate = product.rate_set.get(is_active=True)
        if rate.units != 'TB':
            raise Exception(f'Units for {product} should be "TB"')
        # if product_usage.units != 'b':
        #     raise Exception('Product usage units should be in bytes (b)')

        rate_desc = self.get_rate_description(rate)

        transactions_data = []

        percent_str = ''
        if percent < 100:
            percent_str = f'a {percent}% split of '
        dollar_price = rate.decimal_price

        user = product_usage.product_user

        # Decimal charge rounded to 4 decimal places
        decimal_charge = Decimal(rate.decimal_price * product_usage.decimal_quantity * Decimal(percent / 100)).quantize(Decimal('0.0001'))

        if decimal_charge == Decimal('0'):
            raise Exception('No billing record for $0 charges')

        # Round to dollars
        dollar_charge = decimal_charge.quantize(Decimal('0.01'))

        allocation_fraction = kwargs.get('allocation_percentage')
        allocation_tb = kwargs.get('allocation_tb')
        if not allocation_fraction or not allocation_tb:
            raise Exception(f'Allocation percent / Allocation TB was not passed to calculate_charges')

        allocation_percent = Decimal(allocation_fraction * 100).quantize(Decimal('0.01'))
        allocation_string = f'{allocation_percent}% of {allocation_tb} TB'

        description = f'${dollar_charge} for {percent_str}{allocation_string} ({product_usage.decimal_quantity} TB) at ${dollar_price.quantize(Decimal(".01"))} per TB'

        transactions_data.append(
            {
                'charge': round(decimal_charge),
                'decimal_charge': decimal_charge,
                'description': description,
                'author': user,
                'rate': rate_desc,
            }
        )
        return transactions_data

    def set_product_usage_decimal_quantity(self, product_usage, allocation_percentage, allocation_tb):
        '''
        Set decimal_quantity to the percentage of the remaining allocation quantity in TB
        '''
        product_usage.decimal_quantity = Decimal(allocation_percentage * allocation_tb).quantize(Decimal('0.0001'))
        product_usage.units = 'TB'
        product_usage.save()
        return product_usage

    def get_product_usage_for_allocation_user(self, year, month, user, organization, allocation):
        '''
        For the given params, get the ProductUsage from the Allocation
        '''
        try:
            aupu = AllocationUserProductUsage.objects.get(
                allocation_user__allocation=allocation,
                product_usage__product_user=user,
                product_usage__year=year,
                product_usage__month=month,
                product_usage__organization=organization,
            )
        except AllocationUserProductUsage.DoesNotExist:
            raise Exception(f'No AllocationUserProductUsage was found for allocation {allocation} and user {user} with organization {organization}')
        except MultipleObjectsReturned:
            raise Exception(f'More than one AllocationUserProductUsage found for allocation {allocation}, user {user} with organization {organization}')

        return aupu.product_usage


class ColdfrontBillingCalculator(BasicBillingCalculator):
    '''
    Calculate and collect Allocation fractions so that billing can reflect the percentage of the Allocation used
    '''
    def __init__(self):
        '''
        Setup a structure for calculating offer letter charges
        '''
        self.allocation_offer_letters = defaultdict(dict)
        for allocation in Allocation.objects.all():
            offer_letter_tb = allocation.get_attribute('Offer Letter')
            if offer_letter_tb:
                self.allocation_offer_letters[allocation.id]['offer_letter_tb'] = offer_letter_tb
            offer_letter_code = allocation.get_attribute('Offer Letter Code')
            if offer_letter_code:
                self.allocation_offer_letters[allocation.id]['offer_letter_code'] = offer_letter_code



    def getRateDescription(self, rate):
        '''
        Text description of rate for use in txn rate and description.
        Empty string is returned if rate.price or rate.units is None.
        '''
        desc = ''
        if rate.price is not None and rate.units is not None:
            dollar_price = Decimal(rate.price) / 100
            desc = f'${dollar_price.quantize(Decimal(".01"))} per {rate.units}'
        return desc

    def getAllocationFromProductUsage(self, product_usage):
        '''
        Returns the relevant Allocation
        '''
        # There should be only one!
        allocation_user_product_usage = product_usage.allocationuserproductusage_set.first()
        return allocation_user_product_usage.allocation_user.allocation

    def calculateCharges(self, product_usage, percent, usage_data):
        '''
        Check for the Allocation information in the usage_data dictionary.  If it's there, use the
        fractions to figure out the charge.  If not, get the other AllocationUser data to calculate
        the fractions and save in the usage_data dict.
        '''
        allocation = self.getAllocationFromProductUsage(product_usage)
        if allocation.id not in usage_data:
            usage_data[allocation.id] = self.calculateAllocationUserFractions(product_usage)

        allocation_user_fractions = usage_data[allocation.id]

        product = product_usage.product
        rate = product.rate_set.get(is_active=True)
        if rate.units != 'TB':
            raise Exception(f'Units for {product} should be "TB"')
        if product_usage.units != 'b':
            raise Exception('Product usage units should be in bytes (b)')

        rate_desc = self.getRateDescription(rate)

        transactions_data = []

        # Get the quota.  Charge will be users percent of quota value.
        quota_attribute = allocation.allocationattribute_set.filter(allocation_attribute_type__name='Storage Quota (TB)').first()
        try:
            quota = Decimal(quota_attribute.value)
        except ValueError:
            raise ValueError(f'Storage quota value for {allocation} cannot be converted to a float.')

        try:
            product_user_percent = allocation_user_fractions[product_usage.product_user.id]['fraction']
        except Exception as e:
            raise Exception(f'Allocation user fractions dict has no percent value for {product_usage.product_user} {product_usage.product_user.id}: {allocation_user_fractions}')

        percent_str = ''
        if percent < 100:
            percent_str = f'a {percent}% split of '
        dollar_price = Decimal(rate.price) / 100

        user = product_usage.product_user

        # Round Decimal charge to nearest integer (pennies)
        charge = round(Decimal(rate.price) * quota * product_user_percent * percent / 100)

        if charge == 0:
            raise Exception('No billing record for $0 charges')

        # Check for offer letter.  If so, remove the percent of the allocation represented by the offer letter and add to an accumulating charge.
        # For example, if allocation is 2Tb and offer letter is 1Tb, remove half of the charge for this usage and apply to the offer_letter_charge
        offer_letter_data = self.allocation_offer_letters.get(allocation.id)
        if offer_letter_data:
            try:
                allocation_subsidy_percent = int(offer_letter_data['offer_letter_tb']) / quota
            except ValueError:
                raise Exception(f'Cannot convert offer_letter_tb {offer_letter_data["offer_letter_tb"]} to an integer')
            if allocation_subsidy_percent > 1:
                allocation_subsidy_percent = 1
            allocation_subsidy = charge * allocation_subsidy_percent
            if 'offer_letter_charge' in self.allocation_offer_letters[allocation.id]:
                self.allocation_offer_letters[allocation.id]['offer_letter_charge'] += allocation_subsidy
            else:
                self.allocation_offer_letters[allocation.id]['offer_letter_charge'] = allocation_subsidy
            self.allocation_offer_letters[allocation.id]['year'] = product_usage.year
            self.allocation_offer_letters[allocation.id]['month'] = product_usage.month
            self.allocation_offer_letters[allocation.id]['rate'] = rate
            transactions_data.append(
                {
                    'charge': allocation_subsidy * -1,
                    'description': 'Offer letter subsidy',
                    'author': user,
                    'rate': rate_desc,
                }
            )

        dollar_charge = Decimal(charge / 100).quantize(Decimal("100.00"))

        description = f'${dollar_charge} for {percent_str}{product_user_percent.quantize(Decimal("100.000")) * 100}% of {quota} TB at ${dollar_price.quantize(Decimal(".01"))} per {rate.units}'

        transactions_data.append(
            {
                'charge': charge,
                'description': description,
                'author': user,
                'rate': rate_desc,
            }
        )
        return transactions_data

    def calculateAllocationUserFractions(self, product_usage):
        '''
        Get the allocation and then get all of the AllocationProductUsages and ProductUsages associated
        with it for the same year / month.  Calculate fraction for each user and return.
        '''

        # Of the form
        # allocation_user_fractions = {
        #    <allocation id>: {
        #        <allocation user id 1>: {
        #           'fraction': 0.2,
        #           'quantity': 2000
        #        }
        #        <allocation user id 2>: {
        #            'fraction': 0.8,
        #            'quantity': 8000
        #        }
        #    }
        # }

        allocation = self.getAllocationFromProductUsage(product_usage)
        allocation_user_fractions = {}

        # Sum the quantity of usage for users that have user_accounts or user_product_accounts
        # with an organization that matches the project organization mapping
        # The UNION combines the user_accounts and the user_product_accounts
        sql = '''
            select product_user_id, sum(quantity)
            from (
                select
                    pu.product_user_id, sum(pu.quantity) as quantity
                from
                    product_usage pu inner join ifx_allocationuserproductusage aupu on pu.id = aupu.product_usage_id
                    inner join allocation_historicalallocationuser hau on hau.history_id = aupu.allocation_user_id
                    inner join allocation_allocation a on a.id = hau.allocation_id
                where
                    hau.allocation_id = %s
                    and pu.year = %s
                    and pu.month = %s
                    and exists (
                        select 1
                        from
                            user_account ua inner join account acct on ua.account_id = acct.id
                            inner join ifx_projectorganization po on acct.organization_id = po.organization_id
                        where
                            po.project_id = a.project_id
                            and ua.user_id = pu.product_user_id
                            and ua.is_valid = 1
                            and acct.valid_from <= pu.start_date
                            and acct.expiration_date > pu.start_date
                    )
                group by pu.product_user_id
                union
                select
                    pu.product_user_id, sum(pu.quantity) as quantity
                from
                    product_usage pu inner join ifx_allocationuserproductusage aupu on pu.id = aupu.product_usage_id
                    inner join allocation_historicalallocationuser hau on hau.history_id = aupu.allocation_user_id
                    inner join allocation_allocation a on a.id = hau.allocation_id
                where
                    hau.allocation_id = %s
                    and pu.year = %s
                    and pu.month = %s
                    and exists (
                        select 1
                        from
                            user_product_account ua inner join account acct on ua.account_id = acct.id
                            inner join ifx_projectorganization po on acct.organization_id = po.organization_id
                        where
                            po.project_id = a.project_id
                            and ua.user_id = pu.product_user_id
                            and ua.is_valid = 1
                            and acct.valid_from <= pu.start_date
                            and acct.expiration_date > pu.start_date
                            and ua.product_id = %s
                    )
                group by pu.product_user_id
            ) t
            group by product_user_id
        '''.replace('\n', ' ')

        cursor = connection.cursor()
        cursor.execute(sql, [allocation.id, product_usage.year, product_usage.month, allocation.id, product_usage.year, product_usage.month, product_usage.product.id])
        total = 0
        count = 0
        for row in cursor.fetchall():
            allocation_user_fractions[row[0]] = {
                'quantity': row[1]
            }
            total += row[1]
            count += 1

        if total == 0 and count == 0:
            raise Exception(f'Allocation {allocation} of usage {product_usage} has no user at all.  This should be impossible.')

        for uid in allocation_user_fractions.keys():
            # For the situation where there is an allocation, and the PI is an allocation user, but no data is used
            # set fraction to 1 / count where count is probably just one.
            if total == 0:
                allocation_user_fractions[uid]['fraction'] = Decimal(1 / count)
            else:
                allocation_user_fractions[uid]['fraction'] = Decimal(allocation_user_fractions[uid]['quantity']) / Decimal(total)
        if allocation.id == 19:
            logger.error('Allocation user fractions %s', str(allocation_user_fractions))
        return allocation_user_fractions

    def createBillingRecordForUsage(self, product_usage, account, percent, year=None, month=None, description=None, usage_data=None):
        '''
        Run base class method then update BillingRecord description to combination of transaction descriptions
        '''
        if product_usage.product.product_name == 'Offer Letter Storage':
            raise Exception('Do not process offer letter storage until finalize()')
        billing_record = super().createBillingRecordForUsage(product_usage, account, percent, year, month, description, usage_data)
        # Join the transaction descriptions
        description = '\n'.join([trxn.description for trxn in billing_record.transaction_set.all()])
        billing_record.description = description
        billing_record.save()
        return billing_record

    def getOrganizationForProductUsage(self, product_usage):
        '''
        Get the organization from the allocation -> project -> project_organization
        '''
        return product_usage.organization

    def finalize(self, month, year, facility, recalculate=False, verbose=False):
        '''
        Create billing records for offer letter charges.

        The values accumulated for the offer letters are not persisted until this finalize method is run at the end.
        If there are any errors in this process, the entire month has to be rerun.
        '''
        for allocation_id, offer_letter_data in self.allocation_offer_letters.items():
            if 'offer_letter_charge' in offer_letter_data:
                try:
                    allocation = Allocation.objects.get(id=allocation_id)
                except Allocation.DoesNotExist:
                    raise Exception(f'Cannot find allocation for id {allocation_id} when processing offer letter data')

                logger.info('Processing offer_letter_charge for %s', str(allocation))

                product_organization = allocation.project.projectorganization_set.first()
                if not product_organization:
                    raise Exception(f'Unable to find an organization for the allocation {allocation} on project {allocation.project}')
                organization = product_organization.organization

                try:
                    # Multiple PI affiliations for Kovac lab
                    logger.info('Organization for allocation %s is %s', str(allocation), str(organization.name))
                    if organization.name == 'John Kovac Lab':
                        pi = get_user_model().objects.get(username='jmkovac')
                    else:
                        pi = organization.useraffiliation_set.get(role='pi').user
                except Exception as e:
                    raise Exception(f'Unable to find PI for {organization}: {e}')


                offer_letter_code = offer_letter_data.get('offer_letter_code')
                if not offer_letter_code:
                    raise Exception(f'Unable to find offer letter code for allocation {allocation}')
                try:
                    account = Account.objects.get(code=offer_letter_code, organization=organization)
                except Account.DoesNotExist:
                    raise Exception(f'Unable to find offer letter code {offer_letter_code}')
                except MultipleObjectsReturned:
                    raise Exception(f'The offer letter code {offer_letter_code}, returned multiple Accounts.')

                offer_letter_tb = offer_letter_data.get('offer_letter_tb')
                if not offer_letter_tb:
                    raise Exception(f'Offer letter for allocation {allocation} has no TB amount')
                offer_letter_rate = offer_letter_data.get('rate')
                if not offer_letter_rate:
                    raise Exception(f'Offer letter for allcation {allocation} has no rate')

                year = offer_letter_data.get('year')
                month = offer_letter_data.get('month')
                if not year or not month:
                    raise Exception(f'Offer letter for allocation {allocation} needs both year and month')

                offer_letter_product = Product.objects.get(product_name='Offer Letter Storage')

                description = 'Offer letter subsidy'

                try:
                    offer_letter_usage = ProductUsage.objects.get(
                        product=offer_letter_product,
                        year=year,
                        month=month,
                        product_user=pi,
                        organization=organization,
                    )
                    if offer_letter_usage.billingrecord_set.count():
                        if recalculate:
                            offer_letter_usage.billingrecord_set.all().delete()
                        else:
                            raise Exception(f'Billing record exists for product usage {offer_letter_usage} and recalculate is not set.')
                except ProductUsage.DoesNotExist:
                    try:
                        offer_letter_usage = ProductUsage.objects.create(
                            product=offer_letter_product,
                            year=year,
                            month=month,
                            start_date=timezone.now(),
                            product_user=pi,
                            logged_by=pi,
                            organization=organization,
                            quantity=offer_letter_tb,
                            units='TB'
                        )
                    except Exception as e:
                        raise Exception(f'Unable to create Offer Letter Usage: {e}')

                charge = offer_letter_data['offer_letter_charge']

                transactions_data = [
                    {
                        'charge': charge,
                        'description': description,
                        'author': pi,
                        'rate': self.getRateDescription(offer_letter_rate)
                    }
                ]
                logger.info('Setting up offer letter charge of %s against %s', str(charge), str(account))
                self.createBillingRecord(offer_letter_usage, account, year, month, transactions_data, 100, self.getRateDescription(offer_letter_rate), description)<|MERGE_RESOLUTION|>--- conflicted
+++ resolved
@@ -70,12 +70,7 @@
                             if offer_letter_br:
                                 successes.append(offer_letter_br)
                             user_allocation_percentages = self.get_user_allocation_percentages(year, month, allocation)
-<<<<<<< HEAD
-                            logger.debug(f'alloc percents {user_allocation_percentages}')
-                            for user_id, allocation_percentage in user_allocation_percentages.items():
-=======
                             for user_id, allocation_percentage_data in user_allocation_percentages.items():
->>>>>>> e3f31bb5
                                 try:
                                     user = get_user_model().objects.get(id=user_id)
                                 except get_user_model().DoesNotExist:

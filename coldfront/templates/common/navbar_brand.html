{% load static %}
{% load common_tags %}
<div class="bg-light" id="brand">
  <div class="container">
    <div class="row">
<<<<<<< HEAD
      <div class="col">
        <div class = "header"></div>
        <h1><img src="{% static 'core/portal/imgs/fasrc-logo.png' %}" alt="image1" width="150" height=auto padding: 20px>
           FAS Research Computing | Harvard University</h1>
        </div>
=======
      <div class="col-6 col-md-2">
        <a href="/"><img class="img-responsive banner-logo" src="{% static 'common/images/logo.png' %}" alt="Coldfront"></a>
      </div>
      <div class="col-6 col-md-6">
        <h3 class="banner-name">{% settings_value 'CENTER_NAME' %}</h3>
>>>>>>> d3b1da63
      </div>
    </div>
  </div> 
</div><|MERGE_RESOLUTION|>--- conflicted
+++ resolved
@@ -3,20 +3,12 @@
 <div class="bg-light" id="brand">
   <div class="container">
     <div class="row">
-<<<<<<< HEAD
       <div class="col">
         <div class = "header"></div>
         <h1><img src="{% static 'core/portal/imgs/fasrc-logo.png' %}" alt="image1" width="150" height=auto padding: 20px>
            FAS Research Computing | Harvard University</h1>
         </div>
-=======
-      <div class="col-6 col-md-2">
-        <a href="/"><img class="img-responsive banner-logo" src="{% static 'common/images/logo.png' %}" alt="Coldfront"></a>
-      </div>
-      <div class="col-6 col-md-6">
-        <h3 class="banner-name">{% settings_value 'CENTER_NAME' %}</h3>
->>>>>>> d3b1da63
       </div>
     </div>
-  </div> 
+  </div>
 </div>
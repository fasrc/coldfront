from coldfront.config.env import ENV
from coldfront.config.base import INSTALLED_APPS, AUTHENTICATION_BACKENDS, TEMPLATES

#------------------------------------------------------------------------------
# ColdFront default authentication settings
#------------------------------------------------------------------------------
AUTHENTICATION_BACKENDS += [
    'django.contrib.auth.backends.ModelBackend',
]

LOGIN_URL = '/user/login'
LOGIN_REDIRECT_URL = '/'
LOGOUT_REDIRECT_URL = ENV.str('LOGOUT_REDIRECT_URL', LOGIN_URL)

SU_LOGIN_CALLBACK = "coldfront.core.utils.common.su_login_callback"
SU_LOGOUT_REDIRECT_URL = "/su/login/"

SESSION_COOKIE_AGE = 60 * 15
SESSION_SAVE_EVERY_REQUEST = True
<<<<<<< HEAD
SESSION_COOKIE_SAMESITE  = 'Strict'
SESSION_COOKIE_SECURE = False
=======
SESSION_COOKIE_SAMESITE = 'Strict'
SESSION_COOKIE_SECURE = True
>>>>>>> 0f85eef6

#------------------------------------------------------------------------------
# Enable administrators to login as other users
#------------------------------------------------------------------------------
if ENV.bool('ENABLE_SU', default=True):
    AUTHENTICATION_BACKENDS += ['django_su.backends.SuBackend', ]
    INSTALLED_APPS.insert(0, 'django_su')
    TEMPLATES[0]['OPTIONS']['context_processors'].extend(['django_su.context_processors.is_su', ])

AUTH_USER_MODEL = 'ifxuser.IfxUser'<|MERGE_RESOLUTION|>--- conflicted
+++ resolved
@@ -17,13 +17,9 @@
 
 SESSION_COOKIE_AGE = 60 * 15
 SESSION_SAVE_EVERY_REQUEST = True
-<<<<<<< HEAD
 SESSION_COOKIE_SAMESITE  = 'Strict'
+## Need to test with True
 SESSION_COOKIE_SECURE = False
-=======
-SESSION_COOKIE_SAMESITE = 'Strict'
-SESSION_COOKIE_SECURE = True
->>>>>>> 0f85eef6
 
 #------------------------------------------------------------------------------
 # Enable administrators to login as other users

from coldfront.config.env import ENV
from coldfront.config.base import INSTALLED_APPS, AUTHENTICATION_BACKENDS, TEMPLATES

#------------------------------------------------------------------------------
# ColdFront default authentication settings
#------------------------------------------------------------------------------
AUTHENTICATION_BACKENDS += [
    'django.contrib.auth.backends.ModelBackend',
]

LOGIN_URL = '/user/login'
LOGIN_REDIRECT_URL = '/'
LOGOUT_REDIRECT_URL = ENV.str('LOGOUT_REDIRECT_URL', LOGIN_URL)

SU_LOGIN_CALLBACK = "coldfront.core.utils.common.su_login_callback"
SU_LOGOUT_REDIRECT_URL = "/su/login/"

<<<<<<< HEAD
SESSION_COOKIE_AGE = 60 * 30
=======
SESSION_COOKIE_AGE = ENV.int('SESSION_INACTIVITY_TIMEOUT', default=60 * 60)
>>>>>>> d3b1da63
SESSION_SAVE_EVERY_REQUEST = True
SESSION_COOKIE_SAMESITE  = 'Strict'
## Need to test with True
SESSION_COOKIE_SECURE = False

#------------------------------------------------------------------------------
# Enable administrators to login as other users
#------------------------------------------------------------------------------
if ENV.bool('ENABLE_SU', default=True):
    AUTHENTICATION_BACKENDS += ['django_su.backends.SuBackend', ]
    INSTALLED_APPS.insert(0, 'django_su')
    TEMPLATES[0]['OPTIONS']['context_processors'].extend(['django_su.context_processors.is_su', ])

AUTH_USER_MODEL = 'ifxuser.IfxUser'<|MERGE_RESOLUTION|>--- conflicted
+++ resolved
@@ -15,11 +15,7 @@
 SU_LOGIN_CALLBACK = "coldfront.core.utils.common.su_login_callback"
 SU_LOGOUT_REDIRECT_URL = "/su/login/"
 
-<<<<<<< HEAD
-SESSION_COOKIE_AGE = 60 * 30
-=======
 SESSION_COOKIE_AGE = ENV.int('SESSION_INACTIVITY_TIMEOUT', default=60 * 60)
->>>>>>> d3b1da63
 SESSION_SAVE_EVERY_REQUEST = True
 SESSION_COOKIE_SAMESITE  = 'Strict'
 ## Need to test with True

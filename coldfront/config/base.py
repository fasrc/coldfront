"""
Base Django settings for ColdFront project.
"""
import os
import sys
import coldfront
from django.core.exceptions import ImproperlyConfigured
from django.core.management.utils import get_random_secret_key
from coldfront.config.env import ENV, PROJECT_ROOT

#------------------------------------------------------------------------------
# Base Django config for ColdFront
#------------------------------------------------------------------------------
VERSION = coldfront.VERSION
BASE_DIR = PROJECT_ROOT()
ALLOWED_HOSTS = ENV.list('ALLOWED_HOSTS', default=['*'])
DEBUG = ENV.bool('DEBUG', default=False)
WSGI_APPLICATION = 'coldfront.config.wsgi.application'
ROOT_URLCONF = 'coldfront.config.urls'

SECRET_KEY = ENV.str('SECRET_KEY', default='')
if len(SECRET_KEY) == 0:
    SECRET_KEY = get_random_secret_key()

#------------------------------------------------------------------------------
# Locale settings
#------------------------------------------------------------------------------
LANGUAGE_CODE = ENV.str('LANGUAGE_CODE', default='en-us')
TIME_ZONE = ENV.str('TIME_ZONE', default='America/New_York')
USE_I18N = True
USE_L10N = True
USE_TZ = True

#------------------------------------------------------------------------------
# Django Apps
#------------------------------------------------------------------------------

# See: https://docs.djangoproject.com/en/3.2/releases/3.2/#customizing-type-of-auto-created-primary-keys
# We should change this to BigAutoField at some point
DEFAULT_AUTO_FIELD = 'django.db.models.AutoField'

INSTALLED_APPS = [
    'django.contrib.admin',
    'django.contrib.auth',
    'django.contrib.contenttypes',
    'django.contrib.sessions',
    'django.contrib.messages',
    'django.contrib.staticfiles',
    'django.contrib.humanize',
    'django_tables2',
    'table',
    'rest_framework_datatables',
    'easy_pdf',
]

# Additional Apps
# Hack to fix fontawesome. Will be fixed in version 6
sys.modules['fontawesome_free'] = __import__('fontawesome-free')
INSTALLED_APPS += [
    'crispy_forms',
    'sslserver',
    'django_q',
    'simple_history',
<<<<<<< HEAD
    'mathfilters',
    # 'debug_toolbar',
    # 'ifxuser',
    # 'author',
    # 'ifxbilling',
=======
    'fontawesome_free',
>>>>>>> d3b1da63
]

# ColdFront Apps
INSTALLED_APPS += [
    'coldfront.core.user',
    'coldfront.core.field_of_science',
    'coldfront.core.utils',
    'coldfront.core.portal',
    'coldfront.core.project',
    'coldfront.core.resource',
    'coldfront.core.allocation',
    'coldfront.core.grant',
    'coldfront.core.department',
    'coldfront.core.publication',
    'coldfront.core.research_output',
    'coldfront.plugins.ifx',
    'coldfront.core.test_helpers'
]


#------------------------------------------------------------------------------
# Django Middleware
#------------------------------------------------------------------------------

MIDDLEWARE = [
    'django.middleware.security.SecurityMiddleware',
    'django.contrib.sessions.middleware.SessionMiddleware',
    # 'debug_toolbar.middleware.DebugToolbarMiddleware',
    'django.middleware.common.CommonMiddleware',
    'django.middleware.csrf.CsrfViewMiddleware',
    'django.contrib.auth.middleware.AuthenticationMiddleware',
    'django.contrib.messages.middleware.MessageMiddleware',
    'django.middleware.clickjacking.XFrameOptionsMiddleware',
    'simple_history.middleware.HistoryRequestMiddleware',
]
MIDDLEWARE += [
    'author.middlewares.AuthorDefaultBackendMiddleware',
]


#------------------------------------------------------------------------------
# Django authentication backend. See auth.py
#------------------------------------------------------------------------------
AUTHENTICATION_BACKENDS = []


#------------------------------------------------------------------------------
# Django template and site settings
#------------------------------------------------------------------------------
TEMPLATES = [
    {
        'BACKEND': 'django.template.backends.django.DjangoTemplates',
        'DIRS': [
            PROJECT_ROOT('site/templates'),
            '/usr/share/coldfront/site/templates',
            PROJECT_ROOT('coldfront/templates'),
            '/usr/local/lib/python3.6/site-packages/rest_framework/templates',
        ],
        'APP_DIRS': True,
        'OPTIONS': {
            'context_processors': [
                'django.template.context_processors.debug',
                'django.template.context_processors.request',
                'django.contrib.auth.context_processors.auth',
                'django.contrib.messages.context_processors.messages',
                'django_settings_export.settings_export',
                'django.template.context_processors.request',
                'coldfront.config.context_processors.export_vars',
            ],
            'libraries': {
                'rest_framework': 'rest_framework.templatetags.rest_framework',
            },
        },
    },
]

REST_FRAMEWORK = {
    'DEFAULT_RENDERER_CLASSES': (
        'rest_framework.renderers.JSONRenderer',
        'rest_framework.renderers.BrowsableAPIRenderer',
        'rest_framework_datatables.renderers.DatatablesRenderer',
    ),
    'DEFAULT_FILTER_BACKENDS': (
        'rest_framework_datatables.filters.DatatablesFilterBackend',
    ),
    'DEFAULT_PAGINATION_CLASS': 'rest_framework_datatables.pagination.DatatablesPageNumberPagination',
    'PAGE_SIZE': 500,
}

# Add local site templates files if set
SITE_TEMPLATES = ENV.str('SITE_TEMPLATES', default='')
if len(SITE_TEMPLATES) > 0:
    if os.path.isdir(SITE_TEMPLATES):
        TEMPLATES[0]['DIRS'].insert(0, SITE_TEMPLATES)
    else:
        raise ImproperlyConfigured('SITE_TEMPLATES should be a path to a directory')

CRISPY_TEMPLATE_PACK = 'bootstrap4'
SETTINGS_EXPORT = []

STATIC_URL = '/static/'
STATIC_ROOT = ENV.str('STATIC_ROOT', default=PROJECT_ROOT('static_root'))
STATICFILES_DIRS = [
   PROJECT_ROOT('coldfront/static'),
]
# COLDFRONT_DATA_LOAD = ENV.str(‘COLDFRONT_DATA_LOAD’, default=PROJECT_ROOT(‘local_data’))

# Add local site static files if set
SITE_STATIC = ENV.str('SITE_STATIC', default='')
if len(SITE_STATIC) > 0:
    if os.path.isdir(SITE_STATIC):
        STATICFILES_DIRS.insert(0, SITE_STATIC)
    else:
        raise ImproperlyConfigured('SITE_STATIC should be a path to a directory')

# Add system site static files
if os.path.isdir('/usr/share/coldfront/site/static'):
    STATICFILES_DIRS.insert(0, '/usr/share/coldfront/site/static')


DATA_UPLOAD_MAX_NUMBER_FIELDS = 10000<|MERGE_RESOLUTION|>--- conflicted
+++ resolved
@@ -61,15 +61,12 @@
     'sslserver',
     'django_q',
     'simple_history',
-<<<<<<< HEAD
+    'fontawesome_free',
     'mathfilters',
     # 'debug_toolbar',
     # 'ifxuser',
     # 'author',
     # 'ifxbilling',
-=======
-    'fontawesome_free',
->>>>>>> d3b1da63
 ]
 
 # ColdFront Apps

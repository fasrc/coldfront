import environ
from split_settings.tools import optional, include
from coldfront.config.env import ENV, PROJECT_ROOT


# enable correct url to be displayed in e.g. email correspondence
USE_X_FORWARDED_HOST = True

# ColdFront split settings
coldfront_configs = [
    'base.py',
    'database.py',
    'auth.py',
    'logging.py',
    'core.py',
    'email.py',
]

<<<<<<< HEAD

=======
>>>>>>> d3b1da63
# ColdFront plugin settings
plugin_configs = {
    'PLUGIN_SLURM': 'plugins/slurm.py',
    'PLUGIN_IQUOTA': 'plugins/iquota.py',
    'PLUGIN_FREEIPA': 'plugins/freeipa.py',
    'PLUGIN_SYSMON': 'plugins/system_montior.py',
    'PLUGIN_XDMOD': 'plugins/xdmod.py',
    'PLUGIN_AUTH_OIDC': 'plugins/openid.py',
    'PLUGIN_AUTH_LDAP': 'plugins/ldap.py',
    'PLUGIN_LDAP_USER_SEARCH': 'plugins/ldap_user_search.py',
    'PLUGIN_LDAP': 'plugins/ldap_fasrc.py',
    'PLUGIN_SFTOCF': 'plugins/sftocf.py',
    'PLUGIN_FASRC': 'plugins/fasrc.py',
    'PLUGIN_IFX': 'plugins/ifx.py',
    'PLUGIN_FASRC_MONITORING': 'plugins/fasrc_monitoring.py'
}

# This allows plugins to be enabled via environment variables. Can alternatively
# add the relevant configs to local_settings.py
for key, pc in plugin_configs.items():
    if ENV.bool(key, default=False):
        coldfront_configs.append(pc)

# Local settings overrides
local_configs = [
    # Local settings relative to coldfront.config package
    'local_settings.py',

    # System wide settings for production deployments
    '/etc/coldfront/local_settings.py',

    # Local settings relative to coldfront project root
    PROJECT_ROOT('local_settings.py')
]

if ENV.str('COLDFRONT_CONFIG', default='') != '':
    # Local settings from path specified via environment variable
    local_configs.append(environ.Path(ENV.str('COLDFRONT_CONFIG'))())

for lc in local_configs:
    coldfront_configs.append(optional(lc))

include(*coldfront_configs)<|MERGE_RESOLUTION|>--- conflicted
+++ resolved
@@ -16,10 +16,6 @@
     'email.py',
 ]
 
-<<<<<<< HEAD
-
-=======
->>>>>>> d3b1da63
 # ColdFront plugin settings
 plugin_configs = {
     'PLUGIN_SLURM': 'plugins/slurm.py',
